// Proof of Concepts for the Cloud-Barista Multi-Cloud Project.
//      * Cloud-Barista: https://github.com/cloud-barista
//
// by zephy@mz.co.kr, 2019.09.

package resources

import (
	"encoding/base64"
	"errors"
	"fmt"
	"io/ioutil"
	"os"
	"strconv"
	"strings"
	"time"

	"github.com/aliyun/alibaba-cloud-sdk-go/sdk/requests"
	"github.com/aliyun/alibaba-cloud-sdk-go/services/ecs"
	cblog "github.com/cloud-barista/cb-log"
	call "github.com/cloud-barista/cb-spider/cloud-control-manager/cloud-driver/call-log"
	idrv "github.com/cloud-barista/cb-spider/cloud-control-manager/cloud-driver/interfaces"
	irs "github.com/cloud-barista/cb-spider/cloud-control-manager/cloud-driver/interfaces/resources"
	cim "github.com/cloud-barista/cb-spider/cloud-info-manager"
	"github.com/davecgh/go-spew/spew"
	"github.com/sirupsen/logrus"
	/*
		"github.com/davecgh/go-spew/spew"
	*/)

type AlibabaVMHandler struct {
	Region idrv.RegionInfo
	Client *ecs.Client
}

var cblogger *logrus.Logger

func init() {
	// cblog is a global variable.
	cblogger = cblog.GetLogger("CB-SPIDER")
}

// VM생성 시 사용할 루트 디스크의 최소 볼륨 사이즈 정보를 조회함
// -1 : 정보 조회 실패
func (vmHandler *AlibabaVMHandler) GetDiskInfo(ImageSystemId string) (int64, error) {
	cblogger.Debugf("ImageID : [%s]", ImageSystemId)

	imageRequest := ecs.CreateDescribeImagesRequest()
	imageRequest.Scheme = "https"

	imageRequest.ImageId = ImageSystemId
	imageRequest.ShowExpired = requests.NewBoolean(true)

	response, err := vmHandler.Client.DescribeImages(imageRequest)
	if err != nil {
		cblogger.Error(err)
		return -1, err
	}

	if len(response.Images.Image) > 0 {
		fmt.Println(response.Images.Image[0].Size)
		imageSize := int64(response.Images.Image[0].Size)
		return imageSize, nil

	} else {
		cblogger.Error("요청된 Image 정보[" + ImageSystemId + "]를 찾을 수 없습니다.")
		return -1, errors.New("요청된 Image 정보[" + ImageSystemId + "]를 찾을 수 없습니다.")
	}
}

// 참고 : VM 생성 시 인증 방식은 KeyPair 또는 ID&PWD 방식이 가능하지만 계정은 모두 root  - 비번 조회 기능은 없음
//        비밀번호는 8-30자로서 대문자, 소문자, 숫자 및/또는 특수 문자가 포함되어야 합니다.
// @TODO : root 계정의 비번만 설정 가능한 데 다른 계정이 요청되었을 경우 예외 처리할 것인지.. 아니면 비번을 설정할 것인지 확인 필요.
// @TODO : PublicIp 요금제 방식과 대역폭 설정 방법 논의 필요
func (vmHandler *AlibabaVMHandler) StartVM(vmReqInfo irs.VMReqInfo) (irs.VMInfo, error) {
	cblogger.Debug(vmReqInfo)
	//spew.Dump(vmReqInfo)

	/* 2021-10-26 이슈 #480에 의해 제거
	// 2021-04-28 cbuser 추가에 따른 Local KeyPair만 VM 생성 가능하도록 강제
	//=============================
	// KeyPair의 PublicKey 정보 처리
	//=============================
	cblogger.Infof("[%s] KeyPair 조회 시작", vmReqInfo.KeyPairIID.SystemId)
	keypairHandler := AlibabaKeyPairHandler{
		//CredentialInfo:
		Region: vmHandler.Region,
		Client: vmHandler.Client,
	}
	cblogger.Info(keypairHandler)
	keyPairInfo, errKeyPair := keypairHandler.GetKey(vmReqInfo.KeyPairIID)
	if errKeyPair != nil {
		cblogger.Error(errKeyPair)
		return irs.VMInfo{}, errKeyPair
	}
	*/

	//=============================
	// UserData생성 처리
	//=============================
	/*
		package_update: true
		packages:
		 - sudo
		users:
		  - default
		  - name: cb-user
			groups: sudo
			shell: /bin/bash
			sudo: ['ALL=(ALL) NOPASSWD:ALL']
			ssh-authorized-keys:
			  - ssh-rsa AAAAB3NzaC1y
	*/
	/*
		//sudo 패키지 설치
		//userData := "#cloud-config\npackage_update: true\npackages:\n  - sudo\nusers:\n  - default\n  - name: " + CBDefaultVmUserName + "\n    groups: sudo\n    shell: /bin/bash\n    sudo: ['ALL=(ALL) NOPASSWD:ALL']\n    ssh-authorized-keys:\n      - "
		//sudo 그룹 사용
		//userData := "#cloud-config\nusers:\n  - default\n  - name: " + CBDefaultVmUserName + "\n    groups: sudo\n    shell: /bin/bash\n    sudo: ['ALL=(ALL) NOPASSWD:ALL']\n    ssh-authorized-keys:\n      - "
		//그룹 제거
		userData := "#cloud-config\nusers:\n  - default\n  - name: " + CBDefaultVmUserName + "\n    shell: /bin/bash\n    sudo: ['ALL=(ALL) NOPASSWD:ALL']\n    ssh-authorized-keys:\n      - "
		userData = userData + keyPairInfo.PublicKey
		userDataBase64 := base64.StdEncoding.EncodeToString([]byte(userData))
		cblogger.Infof("===== userData ===")
		spew.Dump(userDataBase64)
	*/

	//=============================
	// UserData생성 처리(File기반)
	//=============================
	// 향후 공통 파일이나 외부에서 수정 가능하도록 cloud-init 스크립트 파일로 설정
	rootPath := os.Getenv("CBSPIDER_ROOT")
	fileDataCloudInit, err := ioutil.ReadFile(rootPath + CBCloudInitFilePath)
	if err != nil {
		cblogger.Error(err)
		return irs.VMInfo{}, err
	}
	userData := string(fileDataCloudInit)
	//userData = strings.ReplaceAll(userData, "{{username}}", CBDefaultVmUserName)
	//userData = strings.ReplaceAll(userData, "{{public_key}}", keyPairInfo.PublicKey)
	userDataBase64 := base64.StdEncoding.EncodeToString([]byte(userData))
	cblogger.Debugf("cloud-init data : [%s]", userDataBase64)

	//=============================
	// 보안그룹 처리 - SystemId 기반
	//=============================
	cblogger.Debug("SystemId 기반으로 처리하기 위해 IID 기반의 보안그룹 배열을 SystemId 기반 보안그룹 배열로 조회및 변환함.")
	var newSecurityGroupIds []string
	//var firstSecurityGroupId string

	for _, sgId := range vmReqInfo.SecurityGroupIIDs {
		cblogger.Debugf("보안그룹 변환 : [%s]", sgId)
		newSecurityGroupIds = append(newSecurityGroupIds, sgId.SystemId)
		//firstSecurityGroupId = sgId.SystemId
		//break
	}

	cblogger.Debug("보안그룹 변환 완료")
	cblogger.Debug(newSecurityGroupIds)

	//request := ecs.CreateCreateInstanceRequest()	// CreateInstance는 PublicIp가 자동으로 할당되지 않음.
	request := ecs.CreateRunInstancesRequest() // RunInstances는 PublicIp가 자동으로 할당됨.
	request.Scheme = "https"

	request.InstanceChargeType = "PostPaid" //저렴한 실시간 요금으로 설정 //PrePaid: subscription.  / PostPaid: pay-as-you-go. Default value: PostPaid.
	request.ImageId = vmReqInfo.ImageIID.SystemId
	//request.SecurityGroupIds *[]string
	request.SecurityGroupIds = &newSecurityGroupIds
	//request.SecurityGroupId = firstSecurityGroupId // string 타입이라 첫번째 보안 그룹만 적용
	//request.SecurityGroupId =  "[\"" + newSecurityGroupIds + "\"]" // string 타입이라 첫번째 보안 그룹만 적용

	request.InstanceName = vmReqInfo.IId.NameId
	//request.HostName = vmReqInfo.IId.NameId	// OS 호스트 명
	request.InstanceType = vmReqInfo.VMSpecName
	request.KeyPairName = vmReqInfo.KeyPairIID.SystemId
	request.VSwitchId = vmReqInfo.SubnetIID.SystemId

	request.Password = vmReqInfo.VMUserPasswd //값에는 8-30자가 포함되고 대문자, 소문자, 숫자 및/또는 특수 문자가 포함되어야 합니다.

	request.UserData = userDataBase64 // cbuser 추가

	//==============
	//PublicIp 설정
	//==============
	//Public Ip를 생성하기 위해서는 과금형태와 대역폭(1 Mbit/s이상)을 지정해야 함.
	//PayByTraffic(기본값) : 트래픽 기준 결제(GB 단위) - 트래픽 기준 결제(GB 단위)를 사용하면 대역폭 사용료가 시간별로 청구
	//PayByBandwidth : 대역폭 사용료는 구독 기반이고 ECS 인스턴스 사용료에 포함 됨.
	request.InternetChargeType = "PayByBandwidth"           //Public Ip요금 방식을 1시간 단위(PayByBandwidth) 요금으로 설정 / PayByTraffic(기본값) : 1GB단위 시간당 트래픽 요금 청구
	request.InternetMaxBandwidthOut = requests.Integer("5") // 0보다 크면 Public IP가 할당 됨 - 최대 아웃 바운드 공용 대역폭 단위 : Mbit / s 유효한 값 : 0 ~ 100

	//=============================
	// Root Disk Type 변경
	//=============================
	if vmReqInfo.RootDiskType == "" || strings.EqualFold(vmReqInfo.RootDiskType, "default") {
		//디스크 정보가 없으면 건드리지 않음.
	} else {
		request.SystemDiskCategory = vmReqInfo.RootDiskType
	}

	//=============================
	// Root Disk Size 변경
	//=============================
	if vmReqInfo.RootDiskSize == "" || strings.EqualFold(vmReqInfo.RootDiskSize, "default") {
		//디스크 정보가 없으면 건드리지 않음.
	} else {

		iDiskSize, err := strconv.ParseInt(vmReqInfo.RootDiskSize, 10, 64)
		if err != nil {
			cblogger.Error(err)
			return irs.VMInfo{}, err
		}

		// cloudos_meta 에 DiskType, min, max 값 정의
		cloudOSMetaInfo, err := cim.GetCloudOSMetaInfo("ALIBABA")
		arrDiskSizeOfType := cloudOSMetaInfo.RootDiskSize

		fmt.Println("arrDiskSizeOfType: ", arrDiskSizeOfType)

		type diskSize struct {
			diskType    string
			diskMinSize int64
			diskMaxSize int64
			unit        string
		}

		diskSizeValue := diskSize{}
		// DiskType이 없으면 첫번째값을 사용
		if vmReqInfo.RootDiskType == "" || strings.EqualFold(vmReqInfo.RootDiskType, "default") {
			diskSizeArr := strings.Split(arrDiskSizeOfType[0], "|")
			diskSizeValue.diskType = diskSizeArr[0]
			diskSizeValue.unit = diskSizeArr[3]
			diskSizeValue.diskMinSize, err = strconv.ParseInt(diskSizeArr[1], 10, 64)
			if err != nil {
				cblogger.Error(err)
				return irs.VMInfo{}, err
			}

			diskSizeValue.diskMaxSize, err = strconv.ParseInt(diskSizeArr[2], 10, 64)
			if err != nil {
				cblogger.Error(err)
				return irs.VMInfo{}, err
			}
		} else {
			// diskType이 있으면 type에 맞는 min, max, default 값 사용
			isExists := false
			for idx, _ := range arrDiskSizeOfType {
				diskSizeArr := strings.Split(arrDiskSizeOfType[idx], "|")
				fmt.Println("diskSizeArr: ", diskSizeArr)

				if strings.EqualFold(vmReqInfo.RootDiskType, diskSizeArr[0]) {
					diskSizeValue.diskType = diskSizeArr[0]
					diskSizeValue.unit = diskSizeArr[3]
					diskSizeValue.diskMinSize, err = strconv.ParseInt(diskSizeArr[1], 10, 64)
					if err != nil {
						cblogger.Error(err)
						return irs.VMInfo{}, err
					}

					diskSizeValue.diskMaxSize, err = strconv.ParseInt(diskSizeArr[2], 10, 64)
					if err != nil {
						cblogger.Error(err)
						return irs.VMInfo{}, err
					}
					isExists = true
				}
			}
			if !isExists {
				return irs.VMInfo{}, errors.New("Invalid Root Disk Type : " + vmReqInfo.RootDiskType)
			}
		}

		if iDiskSize < diskSizeValue.diskMinSize {
			fmt.Println("Disk Size Error!!: ", iDiskSize, diskSizeValue.diskMinSize, diskSizeValue.diskMaxSize)
			//return irs.VMInfo{}, errors.New("Requested disk size cannot be smaller than the minimum disk size, invalid")
			return irs.VMInfo{}, errors.New("Root Disk Size must be at least the default size (" + strconv.FormatInt(diskSizeValue.diskMinSize, 10) + " GB).")
		}

		if iDiskSize > diskSizeValue.diskMaxSize {
			fmt.Println("Disk Size Error!!: ", iDiskSize, diskSizeValue.diskMinSize, diskSizeValue.diskMaxSize)
			//return irs.VMInfo{}, errors.New("Requested disk size cannot be larger than the maximum disk size, invalid")
			return irs.VMInfo{}, errors.New("Root Disk Size must be smaller than the maximum size (" + strconv.FormatInt(diskSizeValue.diskMaxSize, 10) + " GB).")
		}

		imageSize, err := vmHandler.GetDiskInfo(vmReqInfo.ImageIID.SystemId)
		if err != nil {
			cblogger.Error(err)
			return irs.VMInfo{}, err
		}

<<<<<<< HEAD
		if imageSize < 0 {
			return irs.VMInfo{}, errors.New("요청된 이미지의 기본 사이즈 정보를 조회할 수 없습니다.")
		} else {
			if iDiskSize < imageSize {
				fmt.Println("Disk Size Error!!: ", iDiskSize)
				return irs.VMInfo{}, errors.New("Requested disk size cannot be smaller than the image disk size, invalid")
			}
=======
		if iDiskSize < imageSize {
			fmt.Println("Disk Size Error!!: ", iDiskSize)
			//return irs.VMInfo{}, errors.New("Requested disk size cannot be smaller than the image disk size, invalid")
			return irs.VMInfo{}, errors.New("Root Disk Size must be larger then the image size (" + strconv.FormatInt(imageSize, 10) + " GB).")
>>>>>>> f1d497ba
		}

		request.SystemDiskSize = vmReqInfo.RootDiskSize

	}

	spew.Dump(request)

	//=============================
	// VM생성 처리
	//=============================
	cblogger.Debug("Create EC2 Instance")
	cblogger.Debug(request)

	// logger for HisCall
	callogger := call.GetLogger("HISCALL")
	callLogInfo := call.CLOUDLOGSCHEMA{
		CloudOS:      call.ALIBABA,
		RegionZone:   vmHandler.Region.Zone,
		ResourceType: call.VM,
		ResourceName: vmReqInfo.IId.NameId,
		CloudOSAPI:   "RunInstances()",
		ElapsedTime:  "",
		ErrorMSG:     "",
	}
	callLogStart := call.Start()

	response, err := vmHandler.Client.RunInstances(request)
	callLogInfo.ElapsedTime = call.Elapsed(callLogStart)

	if err != nil {
		callLogInfo.ErrorMSG = err.Error()
		callogger.Error(call.String(callLogInfo))
		cblogger.Error(err.Error())
		return irs.VMInfo{}, err
	}
	callogger.Info(call.String(callLogInfo))
	//spew.Dump(response)

	if len(response.InstanceIdSets.InstanceIdSet) < 1 {
		return irs.VMInfo{}, errors.New("No errors have occurred, but no VMs have been created.")
	}

	//=========================================
	// VM 정보를 조회할 수 있을 때까지 대기
	//=========================================
	newVmIID := irs.IID{SystemId: response.InstanceIdSets.InstanceIdSet[0]}

	//VM 생성 요청 후에는 곧바로 VM 정보를 조회할 수 없기 때문에 VM 상태를 조회할 수 있는 NotExist 상태가 아닐 때까지만 대기 함.
	//2021-05-11 WaitForRun을 호출하지 않아도 GetVM() 호출 시 에러가 발생하지 않는 것은 확인했음. (우선은 정책이 최종 확정이 아니라서 WaitForRun을 사용하도록 원복함.)
	//curStatus, errStatus := vmHandler.WaitForExist(newVmIID) // 20210511 - NotExist 상태가 아닐 때 까지만 대기
	curStatus, errStatus := vmHandler.WaitForRun(newVmIID) // 20210511 아직 정책이 최종 확정이 아니라서 WaitForRun을 사용하도록 원복함
	if errStatus != nil {
		cblogger.Error(errStatus.Error())
		return irs.VMInfo{}, nil
	}
	cblogger.Info("==>생성된 VM[%s]의 현재 상태[%s]", newVmIID, curStatus)

	//vmInfo, errVmInfo := vmHandler.GetVM(irs.IID{SystemId: response.InstanceId})
	vmInfo, errVmInfo := vmHandler.GetVM(newVmIID)
	if errVmInfo != nil {
		cblogger.Error(errVmInfo.Error())
		return irs.VMInfo{}, errVmInfo
	}
	vmInfo.IId.NameId = vmReqInfo.IId.NameId

	//VM 생성 시 요청한 계정 정보가 있을 경우 사용된 계정 정보를 함께 전달 함.
	if vmReqInfo.VMUserPasswd != "" {
		vmInfo.VMUserPasswd = vmReqInfo.VMUserPasswd
		vmInfo.VMUserId = "root"
	}
	return vmInfo, nil
}

// VM 상태가 정보를 조회할 수 있는 상태가 될때까지 기다림(최대 30초간 대기)
func (vmHandler *AlibabaVMHandler) WaitForExist(vmIID irs.IID) (irs.VMStatus, error) {
	cblogger.Info("======> VM 생성 직후에는 VM 정보를 조회할 수 없기 때문에 NotExist 상태가 아닐 때까지만 대기함.")

	waitStatus := "NotExist" //VM정보 조회가 안됨.
	//waitStatus := "Running"
	//waitStatus := "Creating" //너무 일찍 종료 시 리턴할 VM의 세부 항목의 정보 조회가 안됨.

	//===================================
	// Suspending 되도록 3초 정도 대기 함.
	//===================================
	curRetryCnt := 0
	maxRetryCnt := 30
	for {
		curStatus, errStatus := vmHandler.GetVMStatus(vmIID)
		if errStatus != nil {
			cblogger.Error(errStatus.Error())
		}

		cblogger.Info("===>VM Status : ", curStatus)

		if curStatus != irs.VMStatus(waitStatus) { //|| curStatus == irs.VMStatus("Running") {
			cblogger.Infof("===>VM 상태[%s]는 [%s]가 아니라서 대기를 중단합니다.", curStatus, waitStatus)
			break
		}

		//if curStatus != irs.VMStatus(waitStatus) {
		curRetryCnt++
		cblogger.Errorf("VM 상태가 [%s]라서 1초 대기후 조회합니다.", curStatus)
		time.Sleep(time.Second * 1)
		if curRetryCnt > maxRetryCnt {
			cblogger.Errorf("장시간(%d 초) 대기해도 VM의 Status 값이 [%s]를 유지해서 강제로 중단합니다.", maxRetryCnt, waitStatus)
			return irs.VMStatus("Failed"), errors.New("장시간 기다렸으나 생성된 VM의 상태가 [" + waitStatus + "]외의 상태로 바뀌지 않아서 중단 합니다.")
		}
		//} else {
		//break
		//}
	}

	return irs.VMStatus(waitStatus), nil
}

// VM 정보를 조회할 수 있을 때까지 최대 30초간 대기
func (vmHandler *AlibabaVMHandler) WaitForRun(vmIID irs.IID) (irs.VMStatus, error) {
	cblogger.Info("======> VM 생성 직후에는 정보 조회가 안되기 때문에 Running 될 때까지 대기함.")

	//waitStatus := "NotExist"	//VM정보 조회가 안됨.
	waitStatus := "Running"
	//waitStatus := "Creating" //너무 일찍 종료 시 리턴할 VM의 세부 항목의 정보 조회가 안됨.

	//===================================
	// Suspending 되도록 3초 정도 대기 함.
	//===================================
	curRetryCnt := 0
	maxRetryCnt := 120
	for {
		curStatus, errStatus := vmHandler.GetVMStatus(vmIID)
		if errStatus != nil {
			cblogger.Error(errStatus.Error())
		}

		cblogger.Info("===>VM Status : ", curStatus)

		if curStatus == irs.VMStatus(waitStatus) { //|| curStatus == irs.VMStatus("Running") {
			cblogger.Infof("===>VM 상태가 [%s]라서 대기를 중단합니다.", curStatus)
			break
		}

		//if curStatus != irs.VMStatus(waitStatus) {
		curRetryCnt++
		cblogger.Errorf("VM 상태가 [%s]이 아니라서 1초 대기후 조회합니다.", waitStatus)
		time.Sleep(time.Second * 1)
		if curRetryCnt > maxRetryCnt {
			cblogger.Errorf("장시간(%d 초) 대기해도 VM의 Status 값이 [%s]으로 변경되지 않아서 강제로 중단합니다.", maxRetryCnt, waitStatus)
			return irs.VMStatus("Failed"), errors.New("장시간 기다렸으나 생성된 VM의 상태가 [" + waitStatus + "]으로 바뀌지 않아서 중단 합니다.")
		}
		//} else {
		//break
		//}
	}

	return irs.VMStatus(waitStatus), nil
}

func (vmHandler *AlibabaVMHandler) ResumeVM(vmIID irs.IID) (irs.VMStatus, error) {
	cblogger.Infof("vmID : [%s]", vmIID.SystemId)

	request := ecs.CreateStartInstanceRequest()
	request.Scheme = "https"
	request.InstanceId = vmIID.SystemId

	// logger for HisCall
	callogger := call.GetLogger("HISCALL")
	callLogInfo := call.CLOUDLOGSCHEMA{
		CloudOS:      call.ALIBABA,
		RegionZone:   vmHandler.Region.Zone,
		ResourceType: call.VM,
		ResourceName: vmIID.SystemId,
		CloudOSAPI:   "StartInstance()",
		ElapsedTime:  "",
		ErrorMSG:     "",
	}

	callLogStart := call.Start()
	response, err := vmHandler.Client.StartInstance(request)
	callLogInfo.ElapsedTime = call.Elapsed(callLogStart)

	if err != nil {
		callLogInfo.ErrorMSG = err.Error()
		callogger.Error(call.String(callLogInfo))
		cblogger.Error(err.Error())
		return irs.VMStatus("Failed"), err
	}
	callogger.Info(call.String(callLogInfo))

	cblogger.Info(response)
	return irs.VMStatus("Resuming"), nil

}

// @TODO - 이슈 : 인스턴스 일시정지 시에 과금 정책을 결정해야 함 - StopCharging / KeepCharging
func (vmHandler *AlibabaVMHandler) SuspendVM(vmIID irs.IID) (irs.VMStatus, error) {
	cblogger.Infof("vmID : [%s]", vmIID.SystemId)

	request := ecs.CreateStopInstanceRequest()
	request.Scheme = "https"
	request.InstanceId = vmIID.SystemId
	request.StoppedMode = "StopCharging"

	// logger for HisCall
	callogger := call.GetLogger("HISCALL")
	callLogInfo := call.CLOUDLOGSCHEMA{
		CloudOS:      call.ALIBABA,
		RegionZone:   vmHandler.Region.Zone,
		ResourceType: call.VM,
		ResourceName: vmIID.SystemId,
		CloudOSAPI:   "StopInstance()",
		ElapsedTime:  "",
		ErrorMSG:     "",
	}

	callLogStart := call.Start()
	response, err := vmHandler.Client.StopInstance(request)
	callLogInfo.ElapsedTime = call.Elapsed(callLogStart)

	if err != nil {
		callLogInfo.ErrorMSG = err.Error()
		callogger.Error(call.String(callLogInfo))
		cblogger.Error(err.Error())
		return irs.VMStatus("Failed"), err
	}
	callogger.Info(call.String(callLogInfo))
	cblogger.Info(response)
	return irs.VMStatus("Suspending"), nil
}

func (vmHandler *AlibabaVMHandler) RebootVM(vmIID irs.IID) (irs.VMStatus, error) {
	cblogger.Infof("vmID : [%s]", vmIID.SystemId)

	request := ecs.CreateRebootInstanceRequest()
	request.Scheme = "https"
	request.InstanceId = vmIID.SystemId

	// logger for HisCall
	callogger := call.GetLogger("HISCALL")
	callLogInfo := call.CLOUDLOGSCHEMA{
		CloudOS:      call.ALIBABA,
		RegionZone:   vmHandler.Region.Zone,
		ResourceType: call.VM,
		ResourceName: vmIID.SystemId,
		CloudOSAPI:   "RebootInstance()",
		ElapsedTime:  "",
		ErrorMSG:     "",
	}

	callLogStart := call.Start()
	response, err := vmHandler.Client.RebootInstance(request)
	callLogInfo.ElapsedTime = call.Elapsed(callLogStart)

	if err != nil {
		callLogInfo.ErrorMSG = err.Error()
		callogger.Error(call.String(callLogInfo))
		cblogger.Error(err.Error())
		return irs.VMStatus("Failed"), err
	}
	callogger.Info(call.String(callLogInfo))
	cblogger.Info(response)
	return irs.VMStatus("Rebooting"), nil
}

func (vmHandler *AlibabaVMHandler) TerminateVM(vmIID irs.IID) (irs.VMStatus, error) {
	cblogger.Infof("vmID : [%s]", vmIID.SystemId)
	/*
		cblogger.Infof("VM을 종료하기 위해 Suspend 모드로 실행합니다.")
		//Terminate하려면 VM이 Running 상태면 안됨.
		sus, errSus := vmHandler.SuspendVM(vmIID)
		if errSus != nil {
			cblogger.Error(errSus.Error())
			return irs.VMStatus("Failed"), errSus
		}
		if sus != "Suspending" {
			cblogger.Errorf("[%s] VM의 Suspend 모드 실행 결과[%s]가 Suspending이 아닙니다.", vmIID.SystemId, sus)
			return irs.VMStatus("Failed"), errors.New(vmIID.SystemId + " VM의 Suspend 모드 실행 결과 가 Suspending이 아닙니다.")
		}
		//===================================
		// Suspending 되도록 3초 정도 대기 함.
		//===================================
		curRetryCnt := 0
		maxRetryCnt := 60
		for {
			curStatus, errStatus := vmHandler.GetVMStatus(vmIID)
			if errStatus != nil {
				cblogger.Error(errStatus.Error())
			}
			cblogger.Info("===>VM Status : ", curStatus)
			if curStatus != irs.VMStatus("Suspended") {
				curRetryCnt++
				cblogger.Error("VM 상태가 Suspended가 아니라서 1초간 대기후 조회합니다.")
				time.Sleep(time.Second * 1)
				if curRetryCnt > maxRetryCnt {
					cblogger.Error("장시간 대기해도 VM의 Status 값이 Suspended로 변경되지 않아서 강제로 중단합니다.")
				}
			} else {
				break
			}
		}
	*/
	request := ecs.CreateDeleteInstanceRequest()
	request.Scheme = "https"
	request.InstanceId = vmIID.SystemId
	request.Force = requests.Boolean("true")

	// logger for HisCall
	callogger := call.GetLogger("HISCALL")
	callLogInfo := call.CLOUDLOGSCHEMA{
		CloudOS:      call.ALIBABA,
		RegionZone:   vmHandler.Region.Zone,
		ResourceType: call.VM,
		ResourceName: vmIID.SystemId,
		CloudOSAPI:   "DeleteInstance()",
		ElapsedTime:  "",
		ErrorMSG:     "",
	}

	maxRetryCnt := 40 // retry until 120s
	for i := 0; i < maxRetryCnt; i++ {

		callLogStart := call.Start()
		response, err := vmHandler.Client.DeleteInstance(request)
		callLogInfo.ElapsedTime = call.Elapsed(callLogStart)

		if err != nil {
			if strings.Contains(err.Error(), "IncorrectInstanceStatus") {
				// Loop: IncorrectInstanceStatus error
				callLogInfo.ErrorMSG = err.Error()
				callogger.Info(call.String(callLogInfo))
				cblogger.Info(err.Error())
				time.Sleep(time.Second * 3)
			} else { // general error
				callLogInfo.ErrorMSG = err.Error()
				callogger.Error(call.String(callLogInfo))
				cblogger.Error(err.Error())
				return irs.VMStatus("Failed"), err
			}
		} else {
			callogger.Info(call.String(callLogInfo))
			cblogger.Info(response)
			break
		}
	}
	return irs.VMStatus("Terminating"), nil
}

func (vmHandler *AlibabaVMHandler) GetVM(vmIID irs.IID) (irs.VMInfo, error) {
	cblogger.Infof("vmID : [%s]", vmIID.SystemId)

	request := ecs.CreateDescribeInstancesRequest()
	request.Scheme = "https"
	request.InstanceIds = "[\"" + vmIID.SystemId + "\"]"

	// logger for HisCall
	callogger := call.GetLogger("HISCALL")
	callLogInfo := call.CLOUDLOGSCHEMA{
		CloudOS:      call.ALIBABA,
		RegionZone:   vmHandler.Region.Zone,
		ResourceType: call.VM,
		ResourceName: vmIID.SystemId,
		CloudOSAPI:   "DescribeInstances()",
		ElapsedTime:  "",
		ErrorMSG:     "",
	}

	callLogStart := call.Start()
	response, err := vmHandler.Client.DescribeInstances(request)
	callLogInfo.ElapsedTime = call.Elapsed(callLogStart)

	if err != nil {
		callLogInfo.ErrorMSG = err.Error()
		callogger.Error(call.String(callLogInfo))
		cblogger.Error(err.Error())
		return irs.VMInfo{}, err
	}
	callogger.Info(call.String(callLogInfo))
	cblogger.Info(response)

	if response.TotalCount < 1 {
		return irs.VMInfo{}, errors.New("Notfound: '" + vmIID.SystemId + "' VM Not found")
	}

	//	vmInfo := vmHandler.ExtractDescribeInstances(response.Instances.Instance[0])
	vmInfo := vmHandler.ExtractDescribeInstances(&response.Instances.Instance[0])
	cblogger.Info("vmInfo", vmInfo)
	return vmInfo, nil
}

//@TODO : 2020-03-26 Ali클라우드 API 구조가 바뀐 것 같아서 임시로 변경해 놓음.
//func (vmHandler *AlibabaVMHandler) ExtractDescribeInstances() irs.VMInfo {
func (vmHandler *AlibabaVMHandler) ExtractDescribeInstances(instancInfo *ecs.Instance) irs.VMInfo {
	cblogger.Info(instancInfo)
	diskInfo := vmHandler.getDiskInfo(instancInfo.InstanceId)

	//time.Parse(layout, str)
	vmInfo := irs.VMInfo{
		IId:        irs.IID{NameId: instancInfo.InstanceName, SystemId: instancInfo.InstanceId},
		ImageIId:   irs.IID{SystemId: instancInfo.ImageId},
		VMSpecName: instancInfo.InstanceType,
		KeyPairIId: irs.IID{SystemId: instancInfo.KeyPairName},
		//StartTime:  instancInfo.StartTime,

		Region:    irs.RegionInfo{Region: instancInfo.RegionId, Zone: instancInfo.ZoneId}, //  ex) {us-east1, us-east1-c} or {ap-northeast-2}
		VpcIID:    irs.IID{SystemId: instancInfo.VpcAttributes.VpcId},
		SubnetIID: irs.IID{SystemId: instancInfo.VpcAttributes.VSwitchId},
		//SecurityGroupIIds []IID // AWS, ex) sg-0b7452563e1121bb6
		//NetworkInterface string // ex) eth0
		//PublicDNS
		//PrivateIP
		//PrivateIP: instancInfo.VpcAttributes.PrivateIpAddress.IpAddress[0],
		//PrivateDNS
		RootDiskType:   diskInfo.Category,
		RootDiskSize:   strconv.Itoa(diskInfo.Size),
		RootDeviceName: diskInfo.Device,

		//VMBootDisk  string // ex) /dev/sda1
		//VMBlockDisk string // ex)

		KeyValueList: []irs.KeyValue{{Key: "", Value: ""}},
	}

	if len(instancInfo.NetworkInterfaces.NetworkInterface) > 0 {
		vmInfo.NetworkInterface = instancInfo.NetworkInterfaces.NetworkInterface[0].NetworkInterfaceId
	}

	//vmInfo.VMUserId = "root"
	vmInfo.VMUserId = CBDefaultVmUserName //2021-05-11 VMUserId 정보를 cb-user로 리턴.

	//2021-05-11 VM생성 후 WaitForRun()을 사용하지 않기 위해 추가
	//VM을 생성하자 마자 조회하면 PrivateIpAddress 정보가 없음.
	if len(instancInfo.VpcAttributes.PrivateIpAddress.IpAddress) > 0 {
		vmInfo.PrivateIP = instancInfo.VpcAttributes.PrivateIpAddress.IpAddress[0]
	}

	/*
		if !reflect.ValueOf(reservation.Instances[0].PublicDnsName).IsNil() {
			vmInfo.PublicDNS = *reservation.Instances[0].PublicDnsName
		}
	*/

	//VMUserId
	//VMUserPasswd
	//NetworkInterfaceId

	if len(instancInfo.PublicIpAddress.IpAddress) > 0 {
		vmInfo.PublicIP = instancInfo.PublicIpAddress.IpAddress[0]
	}

	for _, security := range instancInfo.SecurityGroupIds.SecurityGroupId {
		//vmInfo.SecurityGroupIds = append(vmInfo.SecurityGroupIds, *security.GroupId)
		vmInfo.SecurityGroupIIds = append(vmInfo.SecurityGroupIIds, irs.IID{SystemId: security})
	}

	timeLen := len(instancInfo.CreationTime)
	cblogger.Infof("서버 구동 시간 포멧 변환 처리")
	cblogger.Infof("======> 생성시간 길이 [%s]", timeLen)
	if timeLen > 7 {
		cblogger.Infof("======> 생성시간 마지막 문자열 [%s]", instancInfo.CreationTime[timeLen-1:])
		var NewStartTime string
		if instancInfo.CreationTime[timeLen-1:] == "Z" && timeLen == 17 {
			//cblogger.Infof("======> 문자열 변환 : [%s]", StartTime[:timeLen-1])
			NewStartTime = instancInfo.CreationTime[:timeLen-1] + ":00Z"
			cblogger.Infof("======> 최종 문자열 변환 : [%s]", NewStartTime)
		} else {
			NewStartTime = instancInfo.CreationTime
		}

		cblogger.Infof("Convert StartTime string [%s] to time.time", NewStartTime)

		//layout := "2020-05-07T01:36Z"
		t, err := time.Parse(time.RFC3339, NewStartTime)
		if err != nil {
			cblogger.Error(err)
		} else {
			cblogger.Infof("======> [%v]", t)
			vmInfo.StartTime = t
		}
	}

	return vmInfo
}

func (vmHandler *AlibabaVMHandler) ListVM() ([]*irs.VMInfo, error) {
	cblogger.Infof("Start")

	request := ecs.CreateDescribeInstancesRequest()
	request.Scheme = "https"

	// logger for HisCall
	callogger := call.GetLogger("HISCALL")
	callLogInfo := call.CLOUDLOGSCHEMA{
		CloudOS:      call.ALIBABA,
		RegionZone:   vmHandler.Region.Zone,
		ResourceType: call.VM,
		ResourceName: "ListVM()",
		CloudOSAPI:   "DescribeInstances()",
		ElapsedTime:  "",
		ErrorMSG:     "",
	}

	callLogStart := call.Start()
	response, err := vmHandler.Client.DescribeInstances(request)
	callLogInfo.ElapsedTime = call.Elapsed(callLogStart)

	if err != nil {
		callLogInfo.ErrorMSG = err.Error()
		callogger.Error(call.String(callLogInfo))
		cblogger.Error(err.Error())
		return nil, err
	}
	callogger.Info(call.String(callLogInfo))
	cblogger.Info(response)

	var vmInfoList []*irs.VMInfo
	for _, curInstance := range response.Instances.Instance {

		cblogger.Info("[%s] ECS 정보 조회", curInstance.InstanceId)
		vmInfo, errVmInfo := vmHandler.GetVM(irs.IID{SystemId: curInstance.InstanceId})
		if errVmInfo != nil {
			cblogger.Error(errVmInfo.Error())
			return nil, errVmInfo
		}
		//cblogger.Info("=======>VM 조회 결과")
		spew.Dump(vmInfo)

		vmInfoList = append(vmInfoList, &vmInfo)
	}

	//cblogger.Info("=======>VM 최종 목록결과")
	spew.Dump(vmInfoList)
	//cblogger.Info("=======>VM 목록 완료")
	return vmInfoList, nil
}

//SHUTTING-DOWN / TERMINATED
func (vmHandler *AlibabaVMHandler) GetVMStatus(vmIID irs.IID) (irs.VMStatus, error) {
	vmID := vmIID.SystemId
	cblogger.Infof("vmID : [%s]", vmID)

	request := ecs.CreateDescribeInstanceStatusRequest()
	request.Scheme = "https"
	request.InstanceId = &[]string{vmIID.SystemId}
	cblogger.Infof("request : [%v]", request)

	// logger for HisCall
	callogger := call.GetLogger("HISCALL")
	callLogInfo := call.CLOUDLOGSCHEMA{
		CloudOS:      call.ALIBABA,
		RegionZone:   vmHandler.Region.Zone,
		ResourceType: call.VM,
		ResourceName: vmIID.SystemId,
		CloudOSAPI:   "DescribeInstanceStatus()",
		ElapsedTime:  "",
		ErrorMSG:     "",
	}

	callLogStart := call.Start()
	response, err := vmHandler.Client.DescribeInstanceStatus(request)
	callLogInfo.ElapsedTime = call.Elapsed(callLogStart)

	if err != nil {
		callLogInfo.ErrorMSG = err.Error()
		callogger.Error(call.String(callLogInfo))

		cblogger.Error(err.Error())
		return irs.VMStatus("Failed"), err
	}
	callogger.Info(call.String(callLogInfo))

	cblogger.Info("Success", response)
	if response.TotalCount < 1 {
		//return irs.VMStatus("Failed"), errors.New("Notfound: '" + vmIID.SystemId + "' VM Not found")
		return irs.VMStatus("NotExist"), nil
	}

	for _, vm := range response.InstanceStatuses.InstanceStatus {
		//vmStatus := strings.ToUpper(vm.Status)
		cblogger.Infof("Req VM:[%s] / Cur VM:[%s] / ECS Status : [%s]", vmID, vm.InstanceId, vm.Status)
		vmStatus, errStatus := vmHandler.ConvertVMStatusString(vm.Status)
		if errStatus != nil {
			cblogger.Error(errStatus.Error())
			return irs.VMStatus("Failed"), errStatus
		}
		return vmStatus, errStatus
	}

	return irs.VMStatus("Failed"), errors.New("No status information found.")
}

//알리 클라우드 라이프 사이클 : https://www.alibabacloud.com/help/doc-detail/25380.htm
/*
const (
        Creating VMStatus = “Creating" // from launch to running
        Running VMStatus = “Running"
        Suspending VMStatus = “Suspending" // from running to suspended
        Suspended  VMStatus = “Suspended"
        Resuming VMStatus = “Resuming" // from suspended to running
        Rebooting VMStatus = “Rebooting" // from running to running
        Terminating VMStatus = “Terminating" // from running, suspended to terminated
        Terminated  VMStatus = “Terminated“
        NotExist  VMStatus = “NotExist“  // VM does not exist
        Failed  VMStatus = “Failed“
)
<최종 상태>
Running(동작 상태): MCIS가 동작 상태
Suspended(중지 상태): MCIS가 중지된 상태
Failed(실패 상태): MCIS가 오류로 인해 중단된 상태
Terminated(종료 상태): MCIS가 종료된 상태
<전이 상태>
Creating(생성 진행 상태): MCIS가 생성되는 중간 상태
Suspending(중지 진행 상태): MCIS를 일시 중지하기 위한 중간 상태
Resuming(재개 진행 상태): MCIS를 다시 실행하기 위한 중간 상태
Rebooting(재시작 진행 상태): MCIS를 재부팅하는 상태
Terminating(종료 진행 상태): MCIS의 종료를 실행하고 있는 중간 상태
*/
func (vmHandler *AlibabaVMHandler) ConvertVMStatusString(vmStatus string) (irs.VMStatus, error) {
	var resultStatus string
	cblogger.Infof("vmStatus : [%s]", vmStatus)

	if strings.EqualFold(vmStatus, "Pending") {
		resultStatus = "Creating"
	} else if strings.EqualFold(vmStatus, "Running") {
		resultStatus = "Running"
	} else if strings.EqualFold(vmStatus, "Stopping") {
		resultStatus = "Suspending"
	} else if strings.EqualFold(vmStatus, "Stopped") {
		resultStatus = "Suspended"
	} else {
		//resultStatus = "Failed"
		cblogger.Errorf("vmStatus [%s]와 일치하는 맵핑 정보를 찾지 못 함.", vmStatus)
		return irs.VMStatus("Failed"), errors.New(vmStatus + "와 일치하는 CB VM 상태정보를 찾을 수 없습니다.")
	}
	cblogger.Infof("VM 상태 치환 : [%s] ==> [%s]", vmStatus, resultStatus)
	return irs.VMStatus(resultStatus), nil
}

func (vmHandler *AlibabaVMHandler) ListVMStatus() ([]*irs.VMStatusInfo, error) {
	cblogger.Infof("Start")

	request := ecs.CreateDescribeInstanceStatusRequest()
	request.Scheme = "https"

	// logger for HisCall
	callogger := call.GetLogger("HISCALL")
	callLogInfo := call.CLOUDLOGSCHEMA{
		CloudOS:      call.ALIBABA,
		RegionZone:   vmHandler.Region.Zone,
		ResourceType: call.VM,
		ResourceName: "ListVMStatus()",
		CloudOSAPI:   "DescribeInstanceStatus()",
		ElapsedTime:  "",
		ErrorMSG:     "",
	}

	callLogStart := call.Start()
	response, err := vmHandler.Client.DescribeInstanceStatus(request)
	callLogInfo.ElapsedTime = call.Elapsed(callLogStart)

	if err != nil {
		callLogInfo.ErrorMSG = err.Error()
		callogger.Error(call.String(callLogInfo))

		cblogger.Error(err.Error())
		return nil, err
	}
	callogger.Info(call.String(callLogInfo))

	cblogger.Info("Success", response)
	if response.TotalCount < 1 {
		return nil, nil
	}

	var vmInfoList []*irs.VMStatusInfo
	for _, vm := range response.InstanceStatuses.InstanceStatus {
		cblogger.Infof("Cur VM:[%s] / ECS Status : [%s]", vm.InstanceId, vm.Status)
		vmStatus, errStatus := vmHandler.ConvertVMStatusString(vm.Status)
		if errStatus != nil {
			cblogger.Error(errStatus.Error())
			return nil, errStatus
		}
		curVmStatusInfo := irs.VMStatusInfo{IId: irs.IID{SystemId: vm.InstanceId}, VmStatus: vmStatus}
		vmInfoList = append(vmInfoList, &curVmStatusInfo)
	}

	return vmInfoList, nil
}

func (vmHandler *AlibabaVMHandler) getDiskInfo(instanceId string) ecs.Disk {

	diskRequest := ecs.CreateDescribeDisksRequest()
	diskRequest.Scheme = "https"

	diskRequest.InstanceId = instanceId

	response, err := vmHandler.Client.DescribeDisks(diskRequest)
	if err != nil {
		fmt.Print(err.Error())
	}
	fmt.Println("response: ", response)

	return response.Disks.Disk[0]
}<|MERGE_RESOLUTION|>--- conflicted
+++ resolved
@@ -286,20 +286,16 @@
 			return irs.VMInfo{}, err
 		}
 
-<<<<<<< HEAD
+
 		if imageSize < 0 {
 			return irs.VMInfo{}, errors.New("요청된 이미지의 기본 사이즈 정보를 조회할 수 없습니다.")
 		} else {
 			if iDiskSize < imageSize {
 				fmt.Println("Disk Size Error!!: ", iDiskSize)
-				return irs.VMInfo{}, errors.New("Requested disk size cannot be smaller than the image disk size, invalid")
+				return irs.VMInfo{}, errors.New("Root Disk Size must be larger then the image size (" + strconv.FormatInt(imageSize, 10) + " GB).")
 			}
-=======
-		if iDiskSize < imageSize {
-			fmt.Println("Disk Size Error!!: ", iDiskSize)
-			//return irs.VMInfo{}, errors.New("Requested disk size cannot be smaller than the image disk size, invalid")
-			return irs.VMInfo{}, errors.New("Root Disk Size must be larger then the image size (" + strconv.FormatInt(imageSize, 10) + " GB).")
->>>>>>> f1d497ba
+
+		
 		}
 
 		request.SystemDiskSize = vmReqInfo.RootDiskSize
