// Proof of Concepts of CB-Spider.
// The CB-Spider is a sub-Framework of the Cloud-Barista Multi-Cloud Project.
// The CB-Spider Mission is to connect all the clouds with a single interface.
//
//      * Cloud-Barista: https://github.com/cloud-barista
//
// by devunet@mz.co.kr, 2021.05.04

package connect

import (
	cblog "github.com/cloud-barista/cb-log"
	trs "github.com/cloud-barista/cb-spider/cloud-control-manager/cloud-driver/drivers/tencent/resources"
	idrv "github.com/cloud-barista/cb-spider/cloud-control-manager/cloud-driver/interfaces"
	irs "github.com/cloud-barista/cb-spider/cloud-control-manager/cloud-driver/interfaces/resources"
	"github.com/sirupsen/logrus"

	//"github.com/tencentcloud/tencentcloud-sdk-go/tencentcloud/common"
	//"github.com/tencentcloud/tencentcloud-sdk-go/tencentcloud/common/errors"
	//"github.com/tencentcloud/tencentcloud-sdk-go/tencentcloud/common/profile"

	cbs "github.com/tencentcloud/tencentcloud-sdk-go/tencentcloud/cbs/v20170312"
	clb "github.com/tencentcloud/tencentcloud-sdk-go/tencentcloud/clb/v20180317"
	cvm "github.com/tencentcloud/tencentcloud-sdk-go/tencentcloud/cvm/v20170312"
	vpc "github.com/tencentcloud/tencentcloud-sdk-go/tencentcloud/vpc/v20170312"
)

type TencentCloudConnection struct {
	Region         idrv.RegionInfo
	VNetworkClient *vpc.Client
	NLBClient      *clb.Client
	VMClient       *cvm.Client
	KeyPairClient  *cvm.Client
	ImageClient    *cvm.Client
	SecurityClient *vpc.Client
	VmSpecClient   *cvm.Client
	DiskClient     *cbs.Client
	MyImageClient  *cvm.Client
	//VNicClient     *cvm.Client
	//PublicIPClient *cvm.Client
}

var cblogger *logrus.Logger

func init() {
	// cblog is a global variable.
	cblogger = cblog.GetLogger("CB-SPIDER TencentCloudConnection")
}

func (cloudConn *TencentCloudConnection) CreateKeyPairHandler() (irs.KeyPairHandler, error) {
	cblogger.Info("Start CreateKeyPairHandler()")

	keyPairHandler := trs.TencentKeyPairHandler{cloudConn.Region, cloudConn.KeyPairClient}

	return &keyPairHandler, nil
}

func (cloudConn *TencentCloudConnection) CreateVMHandler() (irs.VMHandler, error) {
	cblogger.Info("Start CreateVMHandler()")

	vmHandler := trs.TencentVMHandler{cloudConn.Region, cloudConn.VMClient, cloudConn.DiskClient}
	return &vmHandler, nil
}

func (cloudConn *TencentCloudConnection) IsConnected() (bool, error) {
	return true, nil
}
func (cloudConn *TencentCloudConnection) Close() error {
	return nil
}

func (cloudConn *TencentCloudConnection) CreateVPCHandler() (irs.VPCHandler, error) {
	cblogger.Info("Start")
	handler := trs.TencentVPCHandler{cloudConn.Region, cloudConn.VNetworkClient}

	return &handler, nil
}

func (cloudConn *TencentCloudConnection) CreateNLBHandler() (irs.NLBHandler, error) {
	cblogger.Info("Start")
	handler := trs.TencentNLBHandler{cloudConn.Region, cloudConn.NLBClient, cloudConn.VNetworkClient}

	return &handler, nil
}

func (cloudConn *TencentCloudConnection) CreateImageHandler() (irs.ImageHandler, error) {
	cblogger.Info("Start")
	handler := trs.TencentImageHandler{cloudConn.Region, cloudConn.ImageClient}

	return &handler, nil
}

func (cloudConn *TencentCloudConnection) CreateSecurityHandler() (irs.SecurityHandler, error) {
	cblogger.Info("Start")
	handler := trs.TencentSecurityHandler{cloudConn.Region, cloudConn.SecurityClient}

	return &handler, nil
}

func (cloudConn *TencentCloudConnection) CreateVMSpecHandler() (irs.VMSpecHandler, error) {
	cblogger.Info("Start")
	handler := trs.TencentVmSpecHandler{cloudConn.Region, cloudConn.VmSpecClient}
	return &handler, nil
}

/*
func (cloudConn *TencentCloudConnection) CreateVNicHandler() (irs.VNicHandler, error) {
	cblogger.Info("Start")
	handler := trs.TencentVNicHandler{cloudConn.Region, cloudConn.VNicClient}

	return &handler, nil
}

func (cloudConn *TencentCloudConnection) CreatePublicIPHandler() (irs.PublicIPHandler, error) {
	cblogger.Info("Start")
	handler := trs.TencentPublicIPHandler{cloudConn.Region, cloudConn.PublicIPClient}

	return &handler, nil
}
*/

func (cloudConn *TencentCloudConnection) CreateDiskHandler() (irs.DiskHandler, error) {

	cblogger.Info("Start")
	handler := trs.TencentDiskHandler{cloudConn.Region, cloudConn.DiskClient}

	return &handler, nil
}

<<<<<<< HEAD
func (cloudConn *TencentCloudConnection) CreateMyImageHandler() (irs.MyImageHandler, error) {
	cblogger.Info("Start")
	handler := trs.TencentMyImageHandler{cloudConn.Region, cloudConn.MyImageClient}

	return &handler, nil
=======
func (cloudConn *TencentCloudConnection) CreateClusterHandler() (irs.ClusterHandler, error) {
        return nil, errors.New("Tencent Driver: not implemented")
>>>>>>> c2f8dd61
}<|MERGE_RESOLUTION|>--- conflicted
+++ resolved
@@ -36,6 +36,7 @@
 	VmSpecClient   *cvm.Client
 	DiskClient     *cbs.Client
 	MyImageClient  *cvm.Client
+
 	//VNicClient     *cvm.Client
 	//PublicIPClient *cvm.Client
 }
@@ -127,14 +128,11 @@
 	return &handler, nil
 }
 
-<<<<<<< HEAD
+
 func (cloudConn *TencentCloudConnection) CreateMyImageHandler() (irs.MyImageHandler, error) {
 	cblogger.Info("Start")
 	handler := trs.TencentMyImageHandler{cloudConn.Region, cloudConn.MyImageClient}
 
 	return &handler, nil
-=======
-func (cloudConn *TencentCloudConnection) CreateClusterHandler() (irs.ClusterHandler, error) {
-        return nil, errors.New("Tencent Driver: not implemented")
->>>>>>> c2f8dd61
+
 }