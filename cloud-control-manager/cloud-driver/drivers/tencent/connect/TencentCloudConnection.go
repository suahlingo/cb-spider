// Proof of Concepts of CB-Spider.
// The CB-Spider is a sub-Framework of the Cloud-Barista Multi-Cloud Project.
// The CB-Spider Mission is to connect all the clouds with a single interface.
//
//      * Cloud-Barista: https://github.com/cloud-barista
//
// by devunet@mz.co.kr, 2021.05.04

package connect

import (
	cblog "github.com/cloud-barista/cb-log"
	trs "github.com/cloud-barista/cb-spider/cloud-control-manager/cloud-driver/drivers/tencent/resources"
	idrv "github.com/cloud-barista/cb-spider/cloud-control-manager/cloud-driver/interfaces"
	irs "github.com/cloud-barista/cb-spider/cloud-control-manager/cloud-driver/interfaces/resources"
	"github.com/sirupsen/logrus"

	"errors"
	//"github.com/tencentcloud/tencentcloud-sdk-go/tencentcloud/common"
	//"github.com/tencentcloud/tencentcloud-sdk-go/tencentcloud/common/errors"
	//"github.com/tencentcloud/tencentcloud-sdk-go/tencentcloud/common/profile"

	cbs "github.com/tencentcloud/tencentcloud-sdk-go/tencentcloud/cbs/v20170312"
	clb "github.com/tencentcloud/tencentcloud-sdk-go/tencentcloud/clb/v20180317"
	cvm "github.com/tencentcloud/tencentcloud-sdk-go/tencentcloud/cvm/v20170312"
	vpc "github.com/tencentcloud/tencentcloud-sdk-go/tencentcloud/vpc/v20170312"
)

type TencentCloudConnection struct {
	Region         idrv.RegionInfo
	VNetworkClient *vpc.Client
	NLBClient      *clb.Client
	VMClient       *cvm.Client
	KeyPairClient  *cvm.Client
	ImageClient    *cvm.Client
	SecurityClient *vpc.Client
	VmSpecClient   *cvm.Client
<<<<<<< HEAD
	DiskClient     *cbs.Client
=======

	MyImageClient *cvm.Client
>>>>>>> 92053fa4
	//VNicClient     *cvm.Client
	//PublicIPClient *cvm.Client
}

var cblogger *logrus.Logger

func init() {
	// cblog is a global variable.
	cblogger = cblog.GetLogger("CB-SPIDER TencentCloudConnection")
}

func (cloudConn *TencentCloudConnection) CreateKeyPairHandler() (irs.KeyPairHandler, error) {
	cblogger.Info("Start CreateKeyPairHandler()")

	keyPairHandler := trs.TencentKeyPairHandler{cloudConn.Region, cloudConn.KeyPairClient}

	return &keyPairHandler, nil
}

func (cloudConn *TencentCloudConnection) CreateVMHandler() (irs.VMHandler, error) {
	cblogger.Info("Start CreateVMHandler()")

	vmHandler := trs.TencentVMHandler{cloudConn.Region, cloudConn.VMClient, cloudConn.DiskClient}
	return &vmHandler, nil
}

func (cloudConn *TencentCloudConnection) IsConnected() (bool, error) {
	return true, nil
}
func (cloudConn *TencentCloudConnection) Close() error {
	return nil
}

func (cloudConn *TencentCloudConnection) CreateVPCHandler() (irs.VPCHandler, error) {
	cblogger.Info("Start")
	handler := trs.TencentVPCHandler{cloudConn.Region, cloudConn.VNetworkClient}

	return &handler, nil
}

func (cloudConn *TencentCloudConnection) CreateNLBHandler() (irs.NLBHandler, error) {
	cblogger.Info("Start")
	handler := trs.TencentNLBHandler{cloudConn.Region, cloudConn.NLBClient, cloudConn.VNetworkClient}

	return &handler, nil
}

func (cloudConn *TencentCloudConnection) CreateImageHandler() (irs.ImageHandler, error) {
	cblogger.Info("Start")
	handler := trs.TencentImageHandler{cloudConn.Region, cloudConn.ImageClient}

	return &handler, nil
}

func (cloudConn *TencentCloudConnection) CreateSecurityHandler() (irs.SecurityHandler, error) {
	cblogger.Info("Start")
	handler := trs.TencentSecurityHandler{cloudConn.Region, cloudConn.SecurityClient}

	return &handler, nil
}

func (cloudConn *TencentCloudConnection) CreateVMSpecHandler() (irs.VMSpecHandler, error) {
	cblogger.Info("Start")
	handler := trs.TencentVmSpecHandler{cloudConn.Region, cloudConn.VmSpecClient}
	return &handler, nil
}

/*
func (cloudConn *TencentCloudConnection) CreateVNicHandler() (irs.VNicHandler, error) {
	cblogger.Info("Start")
	handler := trs.TencentVNicHandler{cloudConn.Region, cloudConn.VNicClient}

	return &handler, nil
}

func (cloudConn *TencentCloudConnection) CreatePublicIPHandler() (irs.PublicIPHandler, error) {
	cblogger.Info("Start")
	handler := trs.TencentPublicIPHandler{cloudConn.Region, cloudConn.PublicIPClient}

	return &handler, nil
}
*/

func (cloudConn *TencentCloudConnection) CreateDiskHandler() (irs.DiskHandler, error) {
<<<<<<< HEAD
	cblogger.Info("Start")
	handler := trs.TencentDiskHandler{cloudConn.Region, cloudConn.DiskClient}

=======
	return nil, errors.New("Tencent Driver: not implemented")
}

func (cloudConn *TencentCloudConnection) CreateMyImageHandler() (irs.MyImageHandler, error) {
	cblogger.Info("Start")
	handler := trs.TencentMyImageHandler{cloudConn.Region, cloudConn.MyImageClient}
>>>>>>> 92053fa4
	return &handler, nil
}<|MERGE_RESOLUTION|>--- conflicted
+++ resolved
@@ -35,12 +35,8 @@
 	ImageClient    *cvm.Client
 	SecurityClient *vpc.Client
 	VmSpecClient   *cvm.Client
-<<<<<<< HEAD
 	DiskClient     *cbs.Client
-=======
-
 	MyImageClient *cvm.Client
->>>>>>> 92053fa4
 	//VNicClient     *cvm.Client
 	//PublicIPClient *cvm.Client
 }
@@ -125,17 +121,17 @@
 */
 
 func (cloudConn *TencentCloudConnection) CreateDiskHandler() (irs.DiskHandler, error) {
-<<<<<<< HEAD
+
 	cblogger.Info("Start")
 	handler := trs.TencentDiskHandler{cloudConn.Region, cloudConn.DiskClient}
 
-=======
-	return nil, errors.New("Tencent Driver: not implemented")
+
+	return &handler, nil
 }
 
 func (cloudConn *TencentCloudConnection) CreateMyImageHandler() (irs.MyImageHandler, error) {
 	cblogger.Info("Start")
 	handler := trs.TencentMyImageHandler{cloudConn.Region, cloudConn.MyImageClient}
->>>>>>> 92053fa4
+
 	return &handler, nil
 }