package resources

import (
	"errors"
	"time"

	call "github.com/cloud-barista/cb-spider/cloud-control-manager/cloud-driver/call-log"
<<<<<<< HEAD
	"github.com/davecgh/go-spew/spew"

=======
>>>>>>> 24413d56
	irs "github.com/cloud-barista/cb-spider/cloud-control-manager/cloud-driver/interfaces/resources"
	cbs "github.com/tencentcloud/tencentcloud-sdk-go/tencentcloud/cbs/v20170312"
	"github.com/tencentcloud/tencentcloud-sdk-go/tencentcloud/common"
	tencentError "github.com/tencentcloud/tencentcloud-sdk-go/tencentcloud/common/errors"
	cvm "github.com/tencentcloud/tencentcloud-sdk-go/tencentcloud/cvm/v20170312"

	tencentError "github.com/tencentcloud/tencentcloud-sdk-go/tencentcloud/common/errors"
)

func DescribeDisks(client *cbs.Client, diskIIDs []irs.IID) ([]*cbs.Disk, error) {
	request := cbs.NewDescribeDisksRequest()

	if diskIIDs != nil {
		request.DiskIds = common.StringPtrs([]string{diskIIDs[0].SystemId})
	}

	response, err := client.DescribeDisks(request)
	if err != nil {
		cblogger.Error(err)
		return nil, err
	}

	return response.Response.DiskSet, nil
}

func DescribeDisksByDiskID(client *cbs.Client, diskIID irs.IID) (cbs.Disk, error) {
	var diskIIDList []irs.IID
	diskIIDList = append(diskIIDList, diskIID)

	diskList, err := DescribeDisks(client, diskIIDList)
	if err != nil {
		return cbs.Disk{}, err
	}

	if len(diskList) != 1 {
		return cbs.Disk{}, errors.New("search failed")
	}

	return *diskList[0], nil
}

func WaitForDelete(client *cvm.Client, imageIID irs.IID) (bool, error) {
	var imageIIDList []irs.IID
	imageIIDList = append(imageIIDList, imageIID)

	curRetryCnt := 0
	maxRetryCnt := 120
	for {
		imageList, err := DescribeImages(client, imageIIDList, nil)
		if err != nil {
			cblogger.Error(err.Error())
		}

		if len(imageList) == 0 {
			cblogger.Info("Image의 삭제가 완료되어 대기를 중단합니다.")
			break
		}

		curRetryCnt++
		cblogger.Info("Image의 삭제가 완료되지 않아 1초 대기후 조회합니다.")
		time.Sleep(time.Second * 1)
		if curRetryCnt > maxRetryCnt {
			cblogger.Errorf("장시간(%d 초) 대기해도 Image의 삭제가 완료되지 않아서 강제로 중단합니다.", maxRetryCnt)
			return false, errors.New("Failed to delete image")
		}
	}

	return true, nil
}

func WaitForDone(client *cbs.Client, diskIID irs.IID, status string) (string, error) {

	waitStatus := status

	curRetryCnt := 0
	maxRetryCnt := 120
	for {
		request := cbs.NewDescribeDisksRequest()

		request.DiskIds = common.StringPtrs([]string{diskIID.SystemId})

		response, errStatus := client.DescribeDisks(request)
		if errStatus != nil {
			cblogger.Error(errStatus.Error())
		}

		curStatus := *response.Response.DiskSet[0].DiskState

		cblogger.Info("===>Disk Status : ", curStatus)

		if curStatus == waitStatus {
			cblogger.Infof("===>Disk 상태가 [%s]라서 대기를 중단합니다.", curStatus)
			break
		}

		curRetryCnt++
		cblogger.Infof("Disk 상태가 [%s]이 아니라서 1초 대기후 조회합니다.", waitStatus)
		time.Sleep(time.Second * 1)
		if curRetryCnt > maxRetryCnt {
			cblogger.Errorf("장시간(%d 초) 대기해도 Disk Status 값이 [%s]으로 변경되지 않아서 강제로 중단합니다.", maxRetryCnt, waitStatus)
			return "Failed", errors.New("장시간 기다렸으나 생성된 Disk의 상태가 [" + waitStatus + "]으로 바뀌지 않아서 중단 합니다.")
		}
	}

	return waitStatus, nil
}

func AttachDisk(client *cbs.Client, diskIID irs.IID, ownerVM irs.IID) (irs.DiskInfo, error) {
	request := cbs.NewAttachDisksRequest()

	request.InstanceId = common.StringPtr(ownerVM.SystemId)
	request.DiskIds = common.StringPtrs([]string{diskIID.SystemId})

	_, err := client.AttachDisks(request)
	if err != nil {
		cblogger.Error(err)
		return irs.DiskInfo{}, err
	}

	return irs.DiskInfo{}, nil
}

func DescribeImages(client *cvm.Client, myImageIIDs []irs.IID, imageTypes []string) ([]*cvm.Image, error) {
	request := cvm.NewDescribeImagesRequest()

	if myImageIIDs != nil {
		request.ImageIds = common.StringPtrs([]string{myImageIIDs[0].SystemId})
	} else {
		if imageTypes != nil && len(imageTypes) > 0 {
			request.Filters = []*cvm.Filter{
				{
					Name:   common.StringPtr("image-type"),
					Values: common.StringPtrs(imageTypes),
				},
			}
		}
	}

	response, err := client.DescribeImages(request)
	if err != nil {
		cblogger.Error(err)
		return nil, err
	}

	return response.Response.ImageSet, nil
}

// imageTypes : PUBLIC_IMAGE, SHARED_IMAGE, PRIVATE_IMAGE
func DescribeImagesByID(client *cvm.Client, myImageIID irs.IID, imageTypes []string) (cvm.Image, error) {
	var myImageIIDList []irs.IID
	myImageIIDList = append(myImageIIDList, myImageIID)

	myImageList, err := DescribeImages(client, myImageIIDList, imageTypes)
	if err != nil {
		return cvm.Image{}, err
	}

	if len(myImageList) != 1 {
		return cvm.Image{}, errors.New("search failed")
	}

	return *myImageList[0], nil
}

func DescribeImageStatus(client *cvm.Client, imageIID irs.IID, imageTypes []string) (string, error) {
	cvmImage, err := DescribeImagesByID(client, imageIID, imageTypes)
	if err != nil {
		return "", err
	}

	status := *cvmImage.ImageState

	return status, nil
}

func GetSnapshotIdsFromImage(myImage cvm.Image) []string {
	var snapshotIds []string

	for _, snapshot := range myImage.SnapshotSet {
		snapshotId := *snapshot.SnapshotId
		snapshotIds = append(snapshotIds, snapshotId)
	}
	return snapshotIds
}

func DescribeSnapshotByID(client *cbs.Client, snapshotIID irs.IID) (cbs.Snapshot, error) {
	request := cbs.NewDescribeSnapshotsRequest()
	request.SnapshotIds = common.StringPtrs([]string{snapshotIID.SystemId})

	response, err := client.DescribeSnapshots(request)
	if err != nil {
		return cbs.Snapshot{}, err
	}

	if len(response.Response.SnapshotSet) != 1 {
		return cbs.Snapshot{}, errors.New("search failed")
	}

	return *response.Response.SnapshotSet[0], nil
}

func DescribeSnapshotStatus(client *cbs.Client, snapshotIID irs.IID) (string, error) {
	snapshot, err := DescribeSnapshotByID(client, snapshotIID)
	if err != nil {
		return "", err
	}

	status := *snapshot.SnapshotState

	return status, nil
}

// Image에서 OS Type 추출
// "OsName": "TencentOS Server 3.1 (TK4)",
// "Platform": "TencentOS",
func GetOsType(cvmImage cvm.Image) string {
	cblogger.Info("OsName,", *cvmImage.Platform)
	return *cvmImage.Platform
}

// ListOrgRegion
func DescribeRegions(client *cvm.Client) (*cvm.DescribeRegionsResponse, error) {
	// logger for HisCall
<<<<<<< HEAD
	spew.Dump(client)

	callogger := call.GetLogger("HISCALL")
	callLogInfo := call.CLOUDLOGSCHEMA{
		CloudOS:      call.TENCENT,
		RegionZone:   "",
=======
	callogger := call.GetLogger("HISCALL")
	callLogInfo := call.CLOUDLOGSCHEMA{
		CloudOS:      call.TENCENT,
		RegionZone:   client.GetRegion(),
>>>>>>> 24413d56
		ResourceType: call.REGIONZONE,
		ResourceName: "",
		CloudOSAPI:   "DescribeRegions()",
		ElapsedTime:  "",
		ErrorMSG:     "",
	}

	inputRegions := cvm.NewDescribeRegionsRequest()

	callLogStart := call.Start()
	responseRegions, err := client.DescribeRegions(inputRegions)
	callLogInfo.ElapsedTime = call.Elapsed(callLogStart)
	callogger.Info(call.String(callLogInfo))

	if _, ok := err.(*tencentError.TencentCloudSDKError); ok {
		cblogger.Error(err)
		return nil, err
	}

	return responseRegions, nil
}

// ListOrgZone : 클라이언트가 Region 정보를 갖고 있음.
func DescribeZones(client *cvm.Client) (*cvm.DescribeZonesResponse, error) {
	// logger for HisCall
	callogger := call.GetLogger("HISCALL")
	callLogInfo := call.CLOUDLOGSCHEMA{
		CloudOS:      call.TENCENT,
<<<<<<< HEAD
		RegionZone:   "",
=======
		RegionZone:   client.GetRegion(),
>>>>>>> 24413d56
		ResourceType: call.REGIONZONE,
		ResourceName: "",
		CloudOSAPI:   "DescribeZones()",
		ElapsedTime:  "",
		ErrorMSG:     "",
	}

	inputZones := cvm.NewDescribeZonesRequest()

	callLogStart := call.Start()
	responseZones, err := client.DescribeZones(inputZones)
	callLogInfo.ElapsedTime = call.Elapsed(callLogStart)
	callogger.Info(call.String(callLogInfo))

	if _, ok := err.(*tencentError.TencentCloudSDKError); ok {
		cblogger.Error(err)
		return nil, err
	}

	return responseZones, nil
}<|MERGE_RESOLUTION|>--- conflicted
+++ resolved
@@ -5,11 +5,8 @@
 	"time"
 
 	call "github.com/cloud-barista/cb-spider/cloud-control-manager/cloud-driver/call-log"
-<<<<<<< HEAD
-	"github.com/davecgh/go-spew/spew"
-
-=======
->>>>>>> 24413d56
+
+	call "github.com/cloud-barista/cb-spider/cloud-control-manager/cloud-driver/call-log"
 	irs "github.com/cloud-barista/cb-spider/cloud-control-manager/cloud-driver/interfaces/resources"
 	cbs "github.com/tencentcloud/tencentcloud-sdk-go/tencentcloud/cbs/v20170312"
 	"github.com/tencentcloud/tencentcloud-sdk-go/tencentcloud/common"
@@ -233,19 +230,10 @@
 // ListOrgRegion
 func DescribeRegions(client *cvm.Client) (*cvm.DescribeRegionsResponse, error) {
 	// logger for HisCall
-<<<<<<< HEAD
-	spew.Dump(client)
-
-	callogger := call.GetLogger("HISCALL")
-	callLogInfo := call.CLOUDLOGSCHEMA{
-		CloudOS:      call.TENCENT,
-		RegionZone:   "",
-=======
 	callogger := call.GetLogger("HISCALL")
 	callLogInfo := call.CLOUDLOGSCHEMA{
 		CloudOS:      call.TENCENT,
 		RegionZone:   client.GetRegion(),
->>>>>>> 24413d56
 		ResourceType: call.REGIONZONE,
 		ResourceName: "",
 		CloudOSAPI:   "DescribeRegions()",
@@ -274,11 +262,7 @@
 	callogger := call.GetLogger("HISCALL")
 	callLogInfo := call.CLOUDLOGSCHEMA{
 		CloudOS:      call.TENCENT,
-<<<<<<< HEAD
-		RegionZone:   "",
-=======
 		RegionZone:   client.GetRegion(),
->>>>>>> 24413d56
 		ResourceType: call.REGIONZONE,
 		ResourceName: "",
 		CloudOSAPI:   "DescribeZones()",
