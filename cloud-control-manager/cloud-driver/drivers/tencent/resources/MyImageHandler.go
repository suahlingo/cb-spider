--- conflicted
+++ resolved
@@ -1,14 +1,18 @@
 package resources
 
 import (
+
 	"errors"
 	"time"
+
 
 	idrv "github.com/cloud-barista/cb-spider/cloud-control-manager/cloud-driver/interfaces"
 	irs "github.com/cloud-barista/cb-spider/cloud-control-manager/cloud-driver/interfaces/resources"
 	"github.com/davecgh/go-spew/spew"
 	"github.com/tencentcloud/tencentcloud-sdk-go/tencentcloud/common"
 
+
+
 	//cvm "github.com/tencentcloud/tencentcloud-sdk-go/tencentcloud/cvm/v20170312"
 	cvm "github.com/tencentcloud/tencentcloud-sdk-go/tencentcloud/cvm/v20170312"
 )
@@ -38,6 +42,7 @@
 }
 
 func (myImageHandler TencentMyImageHandler) SnapshotVM(snapshotReqInfo irs.MyImageInfo) (irs.MyImageInfo, error) {
+
 	existName, errExist := myImageHandler.myImageExist(snapshotReqInfo.IId.NameId)
 	if errExist != nil {
 		cblogger.Error(errExist)
@@ -47,6 +52,7 @@
 		return irs.MyImageInfo{}, errors.New("A MyImage with the name " + snapshotReqInfo.IId.NameId + " already exists.")
 	}
 
+
 	request := cvm.NewCreateImageRequest()
 
 	//ImageName        *string `json:"ImageName,omitempty" name:"ImageName"`
@@ -56,6 +62,7 @@
 
 	request.ImageName = common.StringPtr(snapshotReqInfo.IId.NameId)
 	request.InstanceId = common.StringPtr(snapshotReqInfo.SourceVM.SystemId)
+
 
 	// Tag 추가 ResourceType : instance(for CVM), host(for CDH), image(for image), keypair(for key)
 	request.TagSpecification = []*cvm.TagSpecification{
@@ -63,6 +70,7 @@
 			ResourceType: common.StringPtr(RESOURCE_TYPE_MYIMAGE),
 			Tags: []*cvm.Tag{
 				{
+
 					Key:   common.StringPtr(IMAGE_TAG_SOURCE_VM),
 					Value: common.StringPtr(snapshotReqInfo.SourceVM.SystemId),
 				},
@@ -72,12 +80,14 @@
 
 	// The returned "resp" is an instance of the CreateImageResponse class which corresponds to the request object
 	response, err := myImageHandler.Client.CreateImage(request)
+
 	if err != nil {
 		cblogger.Error(err)
 		return irs.MyImageInfo{}, err
 	}
 
 	spew.Dump(response)
+
 
 	myImageInfo, myImageErr := myImageHandler.GetMyImage(irs.IID{SystemId: *response.Response.ImageId})
 	if myImageErr != nil {
@@ -94,28 +104,15 @@
 */
 func (myImageHandler TencentMyImageHandler) ListMyImage() ([]*irs.MyImageInfo, error) {
 
-<<<<<<< HEAD
+
 	myImageSet, err := DescribeImages(myImageHandler.Client, nil)
 	if err != nil {
 		cblogger.Error(err)
-=======
-	//request.ImageIds = common.StringPtrs([]string{"aaa"})
-	request.Filters = []*cvm.Filter{
-		&cvm.Filter{
-			Name:   common.StringPtr("image-type"),
-			Values: common.StringPtrs([]string{"PUBLIC_IMAGE"}),
-		},
-	}
-
-	// The returned "resp" is an instance of the DescribeImagesResponse class which corresponds to the request object
-	response, err := myImageHandler.Client.DescribeImages(request)
-	if _, ok := err.(*errors.TencentCloudSDKError); ok {
-		fmt.Printf("An API error has returned: %s", err)
->>>>>>> 0d32247f
 		return nil, err
 	}
 
 	myImageInfoList := []*irs.MyImageInfo{}
+
 	for _, image := range myImageSet {
 		myImageInfo, myImageInfoErr := convertImageSetToMyImageInfo(image)
 		if myImageInfoErr != nil {
@@ -127,6 +124,7 @@
 }
 
 func (myImageHandler TencentMyImageHandler) GetMyImage(myImageIID irs.IID) (irs.MyImageInfo, error) {
+
 
 	targetImage, err := DescribeImagesByID(myImageHandler.Client, myImageIID)
 	if err != nil {
@@ -160,6 +158,7 @@
 
 	// The returned "resp" is an instance of the DeleteImagesResponse class which corresponds to the request object
 	response, err := myImageHandler.Client.DeleteImages(request)
+
 	if err != nil {
 		cblogger.Error(err)
 		return false, err
