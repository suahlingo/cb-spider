// Cloud Driver Interface of CB-Spider.
// The CB-Spider is a sub-Framework of the Cloud-Barista Multi-Cloud Project.
// The CB-Spider Mission is to connect all the clouds with a single interface.
//
//      * Cloud-Barista: https://github.com/cloud-barista
//
// This is Docker Driver.
//
// by CB-Spider Team, 2020.05.

package connect

import (
	"context"
	cblog "github.com/cloud-barista/cb-log"
	"github.com/docker/docker/client"
	dkrs "github.com/cloud-barista/cb-spider/cloud-control-manager/cloud-driver/drivers/docker/resources"
	idrv "github.com/cloud-barista/cb-spider/cloud-control-manager/cloud-driver/interfaces"
	irs "github.com/cloud-barista/cb-spider/cloud-control-manager/cloud-driver/interfaces/resources"
	"github.com/sirupsen/logrus"

	"errors"
)

var cblogger *logrus.Logger

func init() {
	// cblog is a global variable.
	cblogger = cblog.GetLogger("CB-SPIDER")
}

type DockerCloudConnection struct {
	ConnectionInfo      idrv.ConnectionInfo
	Context		    context.Context
	Client              *client.Client
}

func (cloudConn *DockerCloudConnection) CreateImageHandler() (irs.ImageHandler, error) {
	cblogger.Info("Docker Cloud Driver: called CreateImageHandler()!")
	imageHandler := dkrs.DockerImageHandler{cloudConn.ConnectionInfo.RegionInfo, cloudConn.Context, cloudConn.Client}
	return &imageHandler, nil
}


func (cloudConn *DockerCloudConnection) CreateVMHandler() (irs.VMHandler, error) {
	cblogger.Info("Docker Cloud Driver: called CreateVMHandler()!")
	vmHandler := dkrs.DockerVMHandler{
		Region:         cloudConn.ConnectionInfo.RegionInfo,
		Context:        cloudConn.Context,
		Client:         cloudConn.Client,
	}
	return &vmHandler, nil
}

func (cloudConn *DockerCloudConnection) CreateVPCHandler() (irs.VPCHandler, error) {
        cblogger.Error("Docker Cloud Driver: called CreateVPCHandler(), but not supported!")
        return nil, nil
}

func (cloudConn DockerCloudConnection) CreateSecurityHandler() (irs.SecurityHandler, error) {
        cblogger.Error("Docker Cloud Driver: called CreateSecurityHandler(), but not supported!")
        return nil, nil
}

func (cloudConn *DockerCloudConnection) CreateKeyPairHandler() (irs.KeyPairHandler, error) {
        cblogger.Error("Docker Cloud Driver: called CreateKeyPairHandler(), but not supported!")
        return nil, nil
}

func (cloudConn *DockerCloudConnection) CreateVMSpecHandler() (irs.VMSpecHandler, error) {
        cblogger.Error("Docker Cloud Driver: called CreateVMSpecHandler(), but not supported!")
	return nil, nil
}

func (cloudConn *DockerCloudConnection) IsConnected() (bool, error) {
        cblogger.Info("Docker Cloud Driver: called IsConnected()!")
	if cloudConn == nil {
		return false, nil
	}

	if cloudConn.Client == nil {
		return false, nil
	}

	return true, nil
}

func (cloudConn *DockerCloudConnection) Close() error {
        cblogger.Info("Docker Cloud Driver: called Close()!")
	return cloudConn.Client.Close()
}

func (cloudConn *DockerCloudConnection) CreateNLBHandler() (irs.NLBHandler, error) {
        return nil, errors.New("Docker Cloud Driver NLB: not implemented")
}

func (cloudConn *DockerCloudConnection) CreateDiskHandler() (irs.DiskHandler, error) {
        return nil, errors.New("Docker Driver: not implemented")
}

func (cloudConn *DockerCloudConnection) CreateClusterHandler() (irs.ClusterHandler, error) {
        return nil, errors.New("Docker Driver: not implemented")
<<<<<<< HEAD
=======
}

func (cloudConn *DockerCloudConnection) CreateMyImageHandler() (irs.MyImageHandler, error) {
        return nil, errors.New("Docker Driver: not implemented")
>>>>>>> 0d32247f
}<|MERGE_RESOLUTION|>--- conflicted
+++ resolved
@@ -100,11 +100,8 @@
 
 func (cloudConn *DockerCloudConnection) CreateClusterHandler() (irs.ClusterHandler, error) {
         return nil, errors.New("Docker Driver: not implemented")
-<<<<<<< HEAD
-=======
 }
 
 func (cloudConn *DockerCloudConnection) CreateMyImageHandler() (irs.MyImageHandler, error) {
         return nil, errors.New("Docker Driver: not implemented")
->>>>>>> 0d32247f
 }