// Proof of Concepts of CB-Spider.
// The CB-Spider is a sub-Framework of the Cloud-Barista Multi-Cloud Project.
// The CB-Spider Mission is to connect all the clouds with a single interface.
//
//      * Cloud-Barista: https://github.com/cloud-barista
//
// This is a Cloud Driver Example for PoC Test.
//
// by jazmandorf@gmail.com MZC

package gcp

import (
	"context"
	"encoding/json"
	"fmt"

	gcpcon "github.com/cloud-barista/cb-spider/cloud-control-manager/cloud-driver/drivers/gcp/connect"
	gcps "github.com/cloud-barista/cb-spider/cloud-control-manager/cloud-driver/drivers/gcp/resources"
	idrv "github.com/cloud-barista/cb-spider/cloud-control-manager/cloud-driver/interfaces"

	icon "github.com/cloud-barista/cb-spider/cloud-control-manager/cloud-driver/interfaces/connect"

	o2 "golang.org/x/oauth2"
	goo "golang.org/x/oauth2/google"

	compute "google.golang.org/api/compute/v1"
	"google.golang.org/api/container/v1"
)

type GCPDriver struct {
}

func (GCPDriver) GetDriverVersion() string {
	return "GCP DRIVER Version 1.0"
}

func (GCPDriver) GetDriverCapability() idrv.DriverCapabilityInfo {
	var drvCapabilityInfo idrv.DriverCapabilityInfo

	drvCapabilityInfo.ImageHandler = true
	drvCapabilityInfo.VPCHandler = true
	drvCapabilityInfo.SecurityHandler = true
	drvCapabilityInfo.KeyPairHandler = true
	//drvCapabilityInfo.VNicHandler = true
	//drvCapabilityInfo.PublicIPHandler = true
	drvCapabilityInfo.VMHandler = true
	drvCapabilityInfo.VMSpecHandler = true
	drvCapabilityInfo.VPCHandler = true
	drvCapabilityInfo.DiskHandler = false
	drvCapabilityInfo.MyImageHandler = false
	drvCapabilityInfo.ClusterHandler = true

	return drvCapabilityInfo
}

func (driver *GCPDriver) ConnectCloud(connectionInfo idrv.ConnectionInfo) (icon.CloudConnection, error) {
	// 1. get info of credential and region for Test A Cloud from connectionInfo.
	// 2. create a client object(or service  object) of Test A Cloud with credential info.
	// 3. create CloudConnection Instance of "connect/TDA_CloudConnection".
	// 4. return CloudConnection Interface of TDA_CloudConnection.

	// Initialize Logger
	gcps.InitLog()

	Ctx, VMClient, err := getVMClient(connectionInfo.CredentialInfo)
	fmt.Println("################## getVMClient ##################")
	fmt.Println("getVMClient")
	fmt.Println("################## getVMClient ##################")
	if err != nil {
		return nil, err
	}
	//Ctx2, containerClient, err := getContainerClient(connectionInfo.CredentialInfo)
	_, containerClient, err := getContainerClient(connectionInfo.CredentialInfo)
	fmt.Println("################## getContainerClient ##################")
	fmt.Println("getContainerClient")
	fmt.Println("################## getContainerClient ##################")
	if err != nil {
		return nil, err
	}

	iConn := gcpcon.GCPCloudConnection{
		Region:      connectionInfo.RegionInfo,
		Credential:  connectionInfo.CredentialInfo,
		Ctx:         Ctx,
		VMClient:    VMClient,
		ImageClient: VMClient,
		// PublicIPClient:      VMClient,
		SecurityGroupClient: VMClient,
		// VNetClient:          VMClient,
		// VNicClient:          VMClient,
		SubnetClient:    VMClient,
		VMSpecHandler:   VMClient,
		VPCHandler:      VMClient,
		ContainerClient: containerClient,
	}

	//fmt.Println("################## resource ConnectionInfo ##################")
	//fmt.Println("iConn : ", iConn)
	//fmt.Println("################## resource ConnectionInfo ##################")
	return &iConn, nil
}

// authorization scopes : https://developers.google.com/identity/protocols/oauth2/scopes
// cloud-platform, cloud-platform.read-only, compute, compute.readonly

// auth scope : compute
// 아래에서 cloud-platform을 사용하는데 vmClient 대체가 되는지 확인 필요.
func getVMClient(credential idrv.CredentialInfo) (context.Context, *compute.Service, error) {

	// GCP 는  ClientSecret에
	gcpType := "service_account"
	data := make(map[string]string)

	data["type"] = gcpType
	data["private_key"] = credential.PrivateKey
	data["client_email"] = credential.ClientEmail

	fmt.Println("################## data ##################")
	//fmt.Println("data to json : ", data)
	fmt.Println("################## data ##################")

	res, _ := json.Marshal(data)
	// data, err := ioutil.ReadFile(credential.ClientSecret)
	authURL := "https://www.googleapis.com/auth/compute"

	conf, err := goo.JWTConfigFromJSON(res, authURL)

	if err != nil {

		return nil, nil, err
	}

	client := conf.Client(o2.NoContext)

	vmClient, err := compute.New(client)

	ctx := context.Background()

	return ctx, vmClient, nil
<<<<<<< HEAD
}

// auth scope : cloud-platform
func getContainerClient(credential idrv.CredentialInfo) (context.Context, *container.Service, error) {

	// GCP 는  ClientSecret에
	gcpType := "service_account"
	data := make(map[string]string)

	data["type"] = gcpType
	data["private_key"] = credential.PrivateKey
	data["client_email"] = credential.ClientEmail

	fmt.Println("################## data ##################")
	//fmt.Println("data to json : ", data)
	fmt.Println("################## data ##################")

	res, _ := json.Marshal(data)
	authURL := "https://www.googleapis.com/auth/cloud-platform"

	conf, err := goo.JWTConfigFromJSON(res, authURL)

	if err != nil {

		return nil, nil, err
	}

	client := conf.Client(o2.NoContext)

	containerClient, err := container.New(client)

	ctx := context.Background()

	return ctx, containerClient, nil
=======
>>>>>>> e15bc53a
}<|MERGE_RESOLUTION|>--- conflicted
+++ resolved
@@ -138,7 +138,6 @@
 	ctx := context.Background()
 
 	return ctx, vmClient, nil
-<<<<<<< HEAD
 }
 
 // auth scope : cloud-platform
@@ -173,6 +172,4 @@
 	ctx := context.Background()
 
 	return ctx, containerClient, nil
-=======
->>>>>>> e15bc53a
-}+}
