--- conflicted
+++ resolved
@@ -114,11 +114,8 @@
 
 func (cloudConn *IbmCloudConnection) CreateClusterHandler() (irs.ClusterHandler, error) {
         return nil, errors.New("Ibm Driver: not implemented")
-<<<<<<< HEAD
-=======
 }
 
 func (cloudConn *IbmCloudConnection) CreateMyImageHandler() (irs.MyImageHandler, error) {
         return nil, errors.New("Ibm Driver: not implemented")
->>>>>>> 0d32247f
 }