--- conflicted
+++ resolved
@@ -38,13 +38,8 @@
 
 	//var imageId string
 	imageId := irs.IID{
-<<<<<<< HEAD
-		NameId:   "test",
-		SystemId: "c14a9728-eb03-4813-9e1a-8f57fe62b4fb", // Ubuntu 16.04
-=======
 		NameId:   "CentOS-7",
 		SystemId: "a846af3b-5d80-4182-b38e-5501ad9f78f4",
->>>>>>> 47689b4c
 	}
 
 Loop:
@@ -182,14 +177,8 @@
 	cblogger.Info("4. DeleteSecurity()")
 	cblogger.Info("5. Exit")
 
-<<<<<<< HEAD
-	//var securityGroupId string
-	securityGroupId := irs.IID{
-		NameId: "test",
-=======
 	securityGroupId := irs.IID{
 		NameId: config.Cloudit.Resource.Security.Name,
->>>>>>> 47689b4c
 	}
 
 Loop:
@@ -242,11 +231,6 @@
 				security, err := securityHandler.CreateSecurity(reqInfo)
 				if err != nil {
 					cblogger.Error(err)
-<<<<<<< HEAD
-				} else {
-					securityGroupId = security.IId
-=======
->>>>>>> 47689b4c
 				}
 				securityGroupId = security.IId
 				cblogger.Info("Finish CreateSecurity()")
@@ -263,7 +247,6 @@
 		}
 	}
 }
-
 
 //Subnet
 func testVPCHandler(config Config) {
@@ -308,11 +291,7 @@
 				} else {
 					spew.Dump(subnetList)
 				}
-<<<<<<< HEAD
-					cblogger.Info("Finish GetVPC()")
-=======
 				cblogger.Info("Finish GetVPC()")
->>>>>>> 47689b4c
 			case 3:
 				cblogger.Info("Start CreateVPC() ...")
 				reqInfo := irs.VPCReqInfo{
@@ -322,19 +301,11 @@
 							IId: irs.IID{
 								NameId: vpcId.NameId + "-subnet-1",
 							},
-<<<<<<< HEAD
-							IPv4_CIDR: "180.0.10.0/24",
-=======
->>>>>>> 47689b4c
 						},
 						{
 							IId: irs.IID{
 								NameId: vpcId.NameId + "-subnet-2",
 							},
-<<<<<<< HEAD
-							IPv4_CIDR: "180.0.20.0/24",
-=======
->>>>>>> 47689b4c
 						},
 					},
 				}
