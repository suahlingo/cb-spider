package resources

import (
	"errors"
	"fmt"
	"github.com/cloud-barista/cb-spider/cloud-control-manager/cloud-driver/drivers/cloudit/client"
	"github.com/cloud-barista/cb-spider/cloud-control-manager/cloud-driver/drivers/cloudit/client/iam/securitygroup"
	idrv "github.com/cloud-barista/cb-spider/cloud-control-manager/cloud-driver/interfaces"
	irs "github.com/cloud-barista/cb-spider/cloud-control-manager/cloud-driver/interfaces/resources"
	"strings"
)

const (
	defaultSecGroupCIDR = "0.0.0.0/0"
)

type ClouditSecurityHandler struct {
	CredentialInfo idrv.CredentialInfo
	Client         *client.RestClient
}

func setterSecGroup(secGroup securitygroup.SecurityGroupInfo) *irs.SecurityInfo {

	secInfo := &irs.SecurityInfo{
		IId: irs.IID{
			NameId:   secGroup.Name,
			SystemId: secGroup.ID,
		},
		VpcIID: irs.IID{
			NameId:   defaultVPCName,
			SystemId: defaultVPCName,
		},
		SecurityRules: nil,
	}

	secRuleArr := make([]irs.SecurityRuleInfo, len(secGroup.Rules))
	for i, sgRule := range secGroup.Rules {
		secRuleInfo := irs.SecurityRuleInfo{
			FromPort:   sgRule.Port,
			ToPort:     sgRule.Port,
			IPProtocol: sgRule.Protocol,
			Direction:  sgRule.Type,
		}
		secRuleArr[i] = secRuleInfo
	}
	secInfo.SecurityRules = &secRuleArr

	return secInfo
}

func (securityHandler *ClouditSecurityHandler) CreateSecurity(securityReqInfo irs.SecurityReqInfo) (irs.SecurityInfo, error) {
	// 보안그룹 이름 중복 체크
	securityInfo, _ := securityHandler.getSecurityByName(securityReqInfo.IId.NameId)
	if securityInfo != nil {
		errMsg := fmt.Sprintf("SecurityGroup with name %s already exist", securityReqInfo.IId.NameId)
		createErr := errors.New(errMsg)
		return irs.SecurityInfo{}, createErr
	}

	securityHandler.Client.TokenID = securityHandler.CredentialInfo.AuthToken
	authHeader := securityHandler.Client.AuthenticatedHeaders()

	reqInfo := securitygroup.SecurityReqInfo{
		Name: securityReqInfo.IId.NameId,
	}

	// SecurityGroup Rule 설정
	ruleList := make([]securitygroup.SecurityGroupRules, len(*securityReqInfo.SecurityRules))
	for i, rule := range *securityReqInfo.SecurityRules {
		secRuleInfo := securitygroup.SecurityGroupRules{
			Name:     fmt.Sprintf("%s-rules-%d", securityReqInfo.IId.NameId, i+1),
			Type:     rule.Direction,
			Port:     rule.FromPort + "-" + rule.ToPort,
			Target:   defaultSecGroupCIDR,
			Protocol: strings.ToLower(rule.IPProtocol),
		}
		ruleList[i] = secRuleInfo
	}
	reqInfo.Rules = ruleList

	createOpts := client.RequestOpts{
		JSONBody:    reqInfo,
		MoreHeaders: authHeader,
	}

	securityGroup, err := securitygroup.Create(securityHandler.Client, &createOpts)
	if err != nil {
		return irs.SecurityInfo{}, err
	}
	secGroupInfo := setterSecGroup(*securityGroup)
	return *secGroupInfo, nil
}

func (securityHandler *ClouditSecurityHandler) ListSecurity() ([]*irs.SecurityInfo, error) {
	securityHandler.Client.TokenID = securityHandler.CredentialInfo.AuthToken
	authHeader := securityHandler.Client.AuthenticatedHeaders()

	requestOpts := client.RequestOpts{
		MoreHeaders: authHeader,
	}

	securityList, err := securitygroup.List(securityHandler.Client, &requestOpts)
	if err != nil {
		return nil, err
	}

	// SecurityGroup Rule 정보 가져오기
	for i, sg := range *securityList {
		sgRules, err := securitygroup.ListRule(securityHandler.Client, sg.ID, &requestOpts)
		if err != nil {
			cblogger.Error(err)
			continue
		}
		(*securityList)[i].Rules = *sgRules
		(*securityList)[i].RulesCount = len(*sgRules)
	}

	resultList := make([]*irs.SecurityInfo, len(*securityList))
	for i, security := range *securityList {
		secInfo := setterSecGroup(security)
		resultList[i] = secInfo
	}
	return resultList, nil
}

<<<<<<< HEAD
func (securityHandler *ClouditSecurityHandler) GetSecurity(securityNameID irs.IID) (irs.SecurityInfo, error) {
	// 이름 기준 보안그룹 조회
	securityInfo, err := securityHandler.getSecurityByName(securityNameID.NameId)
=======
func (securityHandler *ClouditSecurityHandler) GetSecurity(securityIID irs.IID) (irs.SecurityInfo, error) {
	// 이름 기준 보안그룹 조회
	securityInfo, err := securityHandler.getSecurityByName(securityIID.NameId)
>>>>>>> 47689b4c
	if err != nil {
		cblogger.Error(err)
		return irs.SecurityInfo{}, err
	}

	securityHandler.Client.TokenID = securityHandler.CredentialInfo.AuthToken
	authHeader := securityHandler.Client.AuthenticatedHeaders()

	requestOpts := client.RequestOpts{
		MoreHeaders: authHeader,
	}

	// SecurityGroup Rule 정보 가져오기
	sgRules, err := securitygroup.ListRule(securityHandler.Client, securityInfo.ID, &requestOpts)
	if err != nil {
		return irs.SecurityInfo{}, err
	}

	(*securityInfo).Rules = *sgRules
	(*securityInfo).RulesCount = len(*sgRules)
	secGroupInfo := setterSecGroup(*securityInfo)
	return *secGroupInfo, nil
}

<<<<<<< HEAD
func (securityHandler *ClouditSecurityHandler) DeleteSecurity(securityNameID irs.IID) (bool, error) {
	// 이름 기준 보안그룹 조회
	securityInfo, err := securityHandler.getSecurityByName(securityNameID.NameId)
=======
func (securityHandler *ClouditSecurityHandler) DeleteSecurity(securityIID irs.IID) (bool, error) {
	// 이름 기준 보안그룹 조회
	securityInfo, err := securityHandler.getSecurityByName(securityIID.NameId)
>>>>>>> 47689b4c
	if err != nil {
		cblogger.Error(err)
		return false, err
	}

	securityHandler.Client.TokenID = securityHandler.CredentialInfo.AuthToken
	authHeader := securityHandler.Client.AuthenticatedHeaders()

	requestOpts := client.RequestOpts{
		MoreHeaders: authHeader,
	}
	// 보안그룹 삭제
	if err := securitygroup.Delete(securityHandler.Client, securityInfo.ID, &requestOpts); err != nil {
		return false, err
	}
	return true, nil
}

func (securityHandler *ClouditSecurityHandler) getSecurityByName(securityName string) (*securitygroup.SecurityGroupInfo, error) {
	var security *securitygroup.SecurityGroupInfo

	securityHandler.Client.TokenID = securityHandler.CredentialInfo.AuthToken
	authHeader := securityHandler.Client.AuthenticatedHeaders()

	requestOpts := client.RequestOpts{
		MoreHeaders: authHeader,
	}
	securityList, err := securitygroup.List(securityHandler.Client, &requestOpts)
	if err != nil {
		return nil, err
	}

	for _, s := range *securityList {
		if strings.EqualFold(s.Name, securityName) {
			security = &s
			break
		}
	}

	if security == nil {
		err := errors.New(fmt.Sprintf("failed to find security group with name %s", securityName))
		return nil, err
	}
	return security, nil
}<|MERGE_RESOLUTION|>--- conflicted
+++ resolved
@@ -123,15 +123,9 @@
 	return resultList, nil
 }
 
-<<<<<<< HEAD
-func (securityHandler *ClouditSecurityHandler) GetSecurity(securityNameID irs.IID) (irs.SecurityInfo, error) {
-	// 이름 기준 보안그룹 조회
-	securityInfo, err := securityHandler.getSecurityByName(securityNameID.NameId)
-=======
 func (securityHandler *ClouditSecurityHandler) GetSecurity(securityIID irs.IID) (irs.SecurityInfo, error) {
 	// 이름 기준 보안그룹 조회
 	securityInfo, err := securityHandler.getSecurityByName(securityIID.NameId)
->>>>>>> 47689b4c
 	if err != nil {
 		cblogger.Error(err)
 		return irs.SecurityInfo{}, err
@@ -156,15 +150,9 @@
 	return *secGroupInfo, nil
 }
 
-<<<<<<< HEAD
-func (securityHandler *ClouditSecurityHandler) DeleteSecurity(securityNameID irs.IID) (bool, error) {
-	// 이름 기준 보안그룹 조회
-	securityInfo, err := securityHandler.getSecurityByName(securityNameID.NameId)
-=======
 func (securityHandler *ClouditSecurityHandler) DeleteSecurity(securityIID irs.IID) (bool, error) {
 	// 이름 기준 보안그룹 조회
 	securityInfo, err := securityHandler.getSecurityByName(securityIID.NameId)
->>>>>>> 47689b4c
 	if err != nil {
 		cblogger.Error(err)
 		return false, err
