--- conflicted
+++ resolved
@@ -42,24 +42,8 @@
 }
 
 func (vpcHandler *ClouditVPCHandler) CreateVPC(vpcReqInfo irs.VPCReqInfo) (irs.VPCInfo, error) {
-<<<<<<< HEAD
-
-	//fmt.Println(vpcReqInfo)
-	// VPC creation
-	vpcInfo := irs.VPCInfo{
-		IId: irs.IID{
-			NameId:   defaultVPCName,
-			SystemId: defaultVPCName,
-		},
-		IPv4_CIDR: defaultVPCCIDR,
-	}
-
-	// 2. Subnet creation
-	subnetInfo := make([]irs.SubnetInfo, len(vpcReqInfo.SubnetInfoList))
-=======
 	// Create Subnet
 	subnetList := make([]subnet.SubnetInfo, len(vpcReqInfo.SubnetInfoList))
->>>>>>> 47689b4c
 	for i, subnet := range vpcReqInfo.SubnetInfoList {
 		result, err := vpcHandler.CreateSubnet(subnet)
 		if err != nil {
@@ -67,22 +51,8 @@
 		}
 		subnetList[i] = result
 	}
-<<<<<<< HEAD
-	vpcInfo.SubnetInfoList = subnetInfo
-	/*subnetInfo :=irs.SubnetInfo{
-
-			IId: irs.IID{
-				NameId:  defaultVPCName + "-subnet-1",
-			},
-			IPv4_CIDR: "180.0.10.0/24",
-	}
-	vpcInfo.SubnetInfoList = append(vpcInfo.SubnetInfoList,subnetInfo)*/
-
-	return vpcInfo, nil
-=======
 	vpcInfo := vpcHandler.setterVPC(subnetList)
 	return *vpcInfo, nil
->>>>>>> 47689b4c
 }
 
 func (vpcHandler *ClouditVPCHandler) ListVPC() ([]*irs.VPCInfo, error) {
@@ -117,10 +87,6 @@
 		if ok, err := vpcHandler.DeleteSubnet(subnetInfo.IId); !ok {
 			return false, err
 		}
-<<<<<<< HEAD
-		vpcHandler.DeleteSubnet(cloutItSubnet.IId)
-=======
->>>>>>> 47689b4c
 	}
 	return true, nil
 }
@@ -154,8 +120,6 @@
 	requestOpts := client.RequestOpts{
 		MoreHeaders: authHeader,
 	}
-
-	// VPC
 	if creatableSubnetList, err := subnet.ListCreatableSubnet(vpcHandler.Client, &requestOpts); err != nil {
 		return subnet.SubnetInfo{}, err
 	} else {
@@ -169,11 +133,7 @@
 
 	// 2. Subnet 생성
 	reqInfo := subnet.VNetworkReqInfo{
-<<<<<<< HEAD
-		Name:   subnetInfo.IId.NameId,
-=======
 		Name:   subnetReqInfo.IId.NameId,
->>>>>>> 47689b4c
 		Addr:   creatableSubnet.Addr,
 		Prefix: creatableSubnet.Prefix,
 	}
@@ -207,11 +167,7 @@
 
 func (vpcHandler *ClouditVPCHandler) GetSubnet(subnetIId irs.IID) (subnet.SubnetInfo, error) {
 	// 이름 기준 서브넷 조회
-<<<<<<< HEAD
-	subnet, err := vpcHandler.getSubnetByName(subnetIId.NameId)
-=======
 	subnetInfo, err := vpcHandler.getSubnetByName(subnetIId.NameId)
->>>>>>> 47689b4c
 	if err != nil {
 		cblogger.Error(err)
 		return subnet.SubnetInfo{}, err
