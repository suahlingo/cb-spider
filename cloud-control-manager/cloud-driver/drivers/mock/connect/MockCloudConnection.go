// Cloud Driver Interface of CB-Spider.
// The CB-Spider is a sub-Framework of the Cloud-Barista Multi-Cloud Project.
// The CB-Spider Mission is to connect all the clouds with a single interface.
//
//      * Cloud-Barista: https://github.com/cloud-barista
//
// This is Mock Driver.
//
// by CB-Spider Team, 2020.05.

package connect

import (
	cblog "github.com/cloud-barista/cb-log"
	mkrs "github.com/cloud-barista/cb-spider/cloud-control-manager/cloud-driver/drivers/mock/resources"
	idrv "github.com/cloud-barista/cb-spider/cloud-control-manager/cloud-driver/interfaces"
	irs "github.com/cloud-barista/cb-spider/cloud-control-manager/cloud-driver/interfaces/resources"
	"github.com/sirupsen/logrus"
	"errors"
)

var cblogger *logrus.Logger

func init() {
	// cblog is a global variable.
	cblogger = cblog.GetLogger("CB-SPIDER")
}

type MockConnection struct {
	Region   idrv.RegionInfo
	MockName string
}

func (cloudConn *MockConnection) CreateImageHandler() (irs.ImageHandler, error) {
	cblogger.Info("Mock Driver: called CreateImageHandler()!")
	handler := mkrs.MockImageHandler{cloudConn.MockName}
	return &handler, nil
}

func (cloudConn *MockConnection) CreateVMHandler() (irs.VMHandler, error) {
	cblogger.Info("Mock Driver: called CreateVMHandler()!")
	handler := mkrs.MockVMHandler{cloudConn.Region, cloudConn.MockName}
	return &handler, nil
}

func (cloudConn *MockConnection) CreateVPCHandler() (irs.VPCHandler, error) {
	cblogger.Info("Mock Driver: called CreateVPCHandler()!")
	handler := mkrs.MockVPCHandler{cloudConn.MockName}
	return &handler, nil
}

func (cloudConn MockConnection) CreateSecurityHandler() (irs.SecurityHandler, error) {
	cblogger.Info("Mock Driver: called CreateSecurityHandler()!")
	handler := mkrs.MockSecurityHandler{cloudConn.MockName}
	return &handler, nil
}

func (cloudConn *MockConnection) CreateKeyPairHandler() (irs.KeyPairHandler, error) {
	cblogger.Info("Mock Driver: called CreateKeyPairHandler()!")
	handler := mkrs.MockKeyPairHandler{cloudConn.MockName}
	return &handler, nil
}

func (cloudConn *MockConnection) CreateVMSpecHandler() (irs.VMSpecHandler, error) {
	cblogger.Info("Mock Driver: called CreateVMSpecHandler()!")
	handler := mkrs.MockVMSpecHandler{cloudConn.MockName}
	return &handler, nil
}

func (cloudConn *MockConnection) CreateNLBHandler() (irs.NLBHandler, error) {
	cblogger.Info("Mock Driver: called CreateNLBHandler()!")
	handler := mkrs.MockNLBHandler{cloudConn.MockName}
	return &handler, nil
}

func (cloudConn *MockConnection) IsConnected() (bool, error) {
	cblogger.Info("Mock Driver: called IsConnected()!")
	if cloudConn == nil {
		return false, nil
	}

	return true, nil
}

func (cloudConn *MockConnection) Close() error {
	cblogger.Info("Mock Driver: called Close()!")
	return nil
}

func (cloudConn *MockConnection) CreateDiskHandler() (irs.DiskHandler, error) {
	cblogger.Info("Mock Driver: called CreateDiskHandler()!")
	handler := mkrs.MockDiskHandler{cloudConn.MockName}
	return &handler, nil
}

func (cloudConn *MockConnection) CreateClusterHandler() (irs.ClusterHandler, error) {
        return nil, errors.New("Mock Driver: not implemented")
}
<<<<<<< HEAD
=======

func (cloudConn *MockConnection) CreateMyImageHandler() (irs.MyImageHandler, error) {
        return nil, errors.New("Mock Driver: not implemented")
}
>>>>>>> 0d32247f
<|MERGE_RESOLUTION|>--- conflicted
+++ resolved
@@ -96,10 +96,7 @@
 func (cloudConn *MockConnection) CreateClusterHandler() (irs.ClusterHandler, error) {
         return nil, errors.New("Mock Driver: not implemented")
 }
-<<<<<<< HEAD
-=======
 
 func (cloudConn *MockConnection) CreateMyImageHandler() (irs.MyImageHandler, error) {
         return nil, errors.New("Mock Driver: not implemented")
 }
->>>>>>> 0d32247f
