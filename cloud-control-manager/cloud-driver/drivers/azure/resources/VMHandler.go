--- conflicted
+++ resolved
@@ -609,11 +609,7 @@
 
 	/*
 	 test VM is interfacingProperties
-<<<<<<< HEAD
-	 */
-=======
 	*/
->>>>>>> 47689b4c
 
 	createOpts := network.Interface{
 		InterfacePropertiesFormat: &network.InterfacePropertiesFormat{
