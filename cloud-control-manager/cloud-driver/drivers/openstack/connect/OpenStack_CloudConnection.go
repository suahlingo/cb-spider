--- conflicted
+++ resolved
@@ -110,10 +110,7 @@
 func (cloudConn *OpenStackCloudConnection) CreateClusterHandler() (irs.ClusterHandler, error) {
         return nil, errors.New("OpenStack Driver: not implemented")
 }
-<<<<<<< HEAD
-=======
 
 func (cloudConn *OpenStackCloudConnection) CreateMyImageHandler() (irs.MyImageHandler, error) {
         return nil, errors.New("OpenStack Driver: not implemented")
 }
->>>>>>> 0d32247f
