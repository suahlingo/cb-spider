package resources

import (
	"errors"
	"fmt"
	"reflect"
	"strings"

	"github.com/aws/aws-sdk-go/aws/awserr"
	call "github.com/cloud-barista/cb-spider/cloud-control-manager/cloud-driver/call-log"
	"github.com/davecgh/go-spew/spew"

	"github.com/aws/aws-sdk-go/aws"
	"github.com/aws/aws-sdk-go/service/ec2"
	irs "github.com/cloud-barista/cb-spider/cloud-control-manager/cloud-driver/interfaces/resources"
)

//// AWS API 1:1로 대응

// ---------------- Instance Area begin ---------------//
/*
	Instance 정보조회.
	기본은 목록 조회이며 filter조건이 있으면 해당 filter 조건으로 검색하도록
*/
func DescribeInstances(svc *ec2.EC2, vmIIDs []irs.IID) (*ec2.DescribeInstancesOutput, error) {
	input := &ec2.DescribeInstancesInput{}
	var instanceIds []*string

	if vmIIDs != nil {
		for _, vmIID := range vmIIDs {
			instanceIds = append(instanceIds, aws.String(vmIID.SystemId))
		}
		input.InstanceIds = instanceIds
	}

	callogger := call.GetLogger("HISCALL")
	callLogInfo := call.CLOUDLOGSCHEMA{
		CloudOS:      call.AWS,
		ResourceType: call.VM,
		CloudOSAPI:   "DescribeInstances",
		ElapsedTime:  "",
		ErrorMSG:     "",
	}

	callLogStart := call.Start()

	result, err := svc.DescribeInstances(input)

	callLogInfo.ElapsedTime = call.Elapsed(callLogStart)
	callogger.Info(call.String(callLogInfo))

	return result, err
}

/*
1개 인스턴스의 정보 조회
*/
func DescribeInstanceById(svc *ec2.EC2, vmIID irs.IID) (*ec2.Instance, error) {
	var vmIIDs []irs.IID
	var iid irs.IID

	if vmIID == iid {
		return nil, errors.New("instanceID is empty.")
	}

	vmIIDs = append(vmIIDs, vmIID)

	result, err := DescribeInstances(svc, vmIIDs)
	if err != nil {
		return nil, err
	}

	if len(result.Reservations) < 1 || len(result.Reservations[0].Instances) < 1 {
<<<<<<< HEAD
		return nil, errors.New("instance not found.")
=======
		return nil, errors.New(vmIID.SystemId + " instance not found.")
>>>>>>> 534efe78
	}
	instance := result.Reservations[0].Instances[0]
	return instance, err
}

/*
1개 인스턴스의 상태조회
*/
func DescribeInstanceStatus(svc *ec2.EC2, vmIID irs.IID) (string, error) {

	instance, err := DescribeInstanceById(svc, vmIID)
	if err != nil {
		return "", err
	}
	//type InstanceState struct {
	//	_    struct{} `type:"structure"`
	//	Code *int64   `locationName:"code" type:"integer"`
	//	Name *string  `locationName:"name" type:"string" enum:"InstanceStateName"`
	//}
	status := instance.State.Name

	return *status, err
}

/*
1개 인스턴스에서 사용중인 disk 와 device 목록
*/
func DescribeInstanceDiskDeviceList(svc *ec2.EC2, vmIID irs.IID) ([]*ec2.InstanceBlockDeviceMapping, error) {

	instance, err := DescribeInstanceById(svc, vmIID)
	if err != nil {
		return nil, err
	}

	//device := instance.BlockDeviceMappings[0].DeviceName
	//blockDevice := instance.BlockDeviceMappings[0].Ebs
	return instance.BlockDeviceMappings, err
}

/*
1개 인스턴스에서 사용가능한 device 이름 목록
존재하는 device 이름 제거 후 가능한 목록만 return
*/
func DescribeAvailableDiskDeviceList(svc *ec2.EC2, vmIID irs.IID) ([]string, error) {
	defaultVirtualizationType := "/dev/sd" // default :  linux
	availableVolumeNames := []string{"f", "g", "h", "i", "j", "k", "l", "m", "n", "o", "p"}

	diskDeviceList, err := DescribeInstanceDiskDeviceList(svc, vmIID)
	if err != nil {
		return nil, err
	}

	availableDevices := []string{}
	// 이미 사용중인이름은 제외
	isAvailable := true
	for _, avn := range availableVolumeNames {
		device := defaultVirtualizationType + avn
		for _, diskDevice := range diskDeviceList {

			cblogger.Debug(device + " : " + *diskDevice.DeviceName)
			if device == *diskDevice.DeviceName {
				isAvailable = false
				break
			}
		}
		if isAvailable {
			availableDevices = append(availableDevices, device)
		}
	}

	return availableDevices, nil
}

// ---------------- Instance Area end ---------------//

// ---------------- VOLUME Area begin -----------------//
// WaitUntilVolumeAvailable
func WaitUntilVolumeAvailable(svc *ec2.EC2, volumeID string) error {
	input := &ec2.DescribeVolumesInput{
		VolumeIds: []*string{
			aws.String(volumeID),
		},
	}
	err := svc.WaitUntilVolumeAvailable(input)
	if err != nil {
		cblogger.Errorf("failed to wait until volume available: %v", err)
		return err
	}
	cblogger.Info("=========WaitUntilVolumeAvailable() 종료")
	return nil
}

// WaitUntilVolumeDeleted
func WaitUntilVolumeDeleted(svc *ec2.EC2, volumeID string) error {
	input := &ec2.DescribeVolumesInput{
		VolumeIds: []*string{
			aws.String(volumeID),
		},
	}
	err := svc.WaitUntilVolumeDeleted(input)
	if err != nil {
		cblogger.Errorf("failed to wait until volume deleted: %v", err)
		return err
	}
	cblogger.Info("=========WaitUntilVolumeDeleted() 종료")
	return nil
}

// WaitUntilVolumeInUse : attached
func WaitUntilVolumeInUse(svc *ec2.EC2, volumeID string) error {
	input := &ec2.DescribeVolumesInput{
		VolumeIds: []*string{
			aws.String(volumeID),
		},
	}
	err := svc.WaitUntilVolumeInUse(input)
	if err != nil {
		cblogger.Errorf("failed to wait until volume in use: %v", err)
		return err
	}
	cblogger.Info("=========WaitUntilVolumeInUse() 종료")
	return nil
}

/*
List 와 Get 이 같은 API 호출
filter 조건으로 VolumeId 를 넣도록하고
return은 그대로 DescribeVolumesOutput.
Get에서는 1개만 들어있으므로 [0]번째 사용

각 항목을 irs.DiskInfo로 변환하는 convertVolumeInfoToDiskInfo 로 필요Data 생성
*/
func DescribeVolumnes(svc *ec2.EC2, volumeIdList []*string) (*ec2.DescribeVolumesOutput, error) {

	input := &ec2.DescribeVolumesInput{}

	if volumeIdList != nil {
		input.VolumeIds = volumeIdList
	}

	callogger := call.GetLogger("HISCALL")
	callLogInfo := call.CLOUDLOGSCHEMA{
		CloudOS:      call.AWS,
		ResourceType: call.DISK,
		CloudOSAPI:   "DescribeVolumes",
		ElapsedTime:  "",
		ErrorMSG:     "",
	}

	callLogStart := call.Start()

	result, err := svc.DescribeVolumes(input)

	callLogInfo.ElapsedTime = call.Elapsed(callLogStart)
	callogger.Info(call.String(callLogInfo))

	if err != nil {
		if aerr, ok := err.(awserr.Error); ok {
			switch aerr.Code() {
			default:
				fmt.Println(aerr.Error())
			}
		} else {
			fmt.Println(err.Error())
		}
		return nil, err
	}
	if cblogger.Level.String() == "debug" {
		spew.Dump(result)
	}

	return result, nil
}

func DescribeVolumneById(svc *ec2.EC2, volumeId string) (*ec2.Volume, error) {
	volumeIdList := []*string{}
	//input := &ec2.DescribeVolumesInput{}
	//
	//if volumeId != "" {
	//	volumeIdList = append(volumeIdList, aws.String(volumeId))
	//	input.VolumeIds = volumeIdList
	//}
	//result, err := svc.DescribeVolumes(input)

	volumeIdList = append(volumeIdList, aws.String(volumeId))
	result, err := DescribeVolumnes(svc, volumeIdList)
	if err != nil {
		if aerr, ok := err.(awserr.Error); ok {
			switch aerr.Code() {
			default:
				fmt.Println(aerr.Error())
			}
		} else {
			fmt.Println(err.Error())
		}
		return nil, err
	}
	if cblogger.Level.String() == "debug" {
		spew.Dump(result)
	}

	for _, volume := range result.Volumes {
		if strings.EqualFold(volumeId, *volume.VolumeId) {
			//break
			return volume, nil
		}
	}

	return nil, awserr.New("404", "["+volumeId+"] Volume Not Found", nil)
}

func AttachVolume(svc *ec2.EC2, deviceName string, instanceId string, volumeId string) error {
	input := &ec2.AttachVolumeInput{
		Device:     aws.String(deviceName),
		InstanceId: aws.String(instanceId),
		VolumeId:   aws.String(volumeId),
	}

	callogger := call.GetLogger("HISCALL")
	callLogInfo := call.CLOUDLOGSCHEMA{
		CloudOS:      call.AWS,
		ResourceType: call.DISK,
		CloudOSAPI:   "AttachVolume",
		ElapsedTime:  "",
		ErrorMSG:     "",
	}

	callLogStart := call.Start()

	result, err := svc.AttachVolume(input)

	callLogInfo.ElapsedTime = call.Elapsed(callLogStart)
	callogger.Info(call.String(callLogInfo))

	if err != nil {
		if aerr, ok := err.(awserr.Error); ok {
			switch aerr.Code() {
			default:
				fmt.Println(aerr.Error())
			}
		} else {
			fmt.Println(err.Error())
		}
		return err
	}

	if cblogger.Level.String() == "debug" {
		spew.Dump(result)
	}

	err = WaitUntilVolumeInUse(svc, volumeId)
	if err != nil {
		return err
	}
	return nil
}

// ---------------- VOLUME Area end -----------------//

// ---------------- MyImage Area begin ---------------//

//func CreateImage(svc *ec2, EC2, )

func DescribeImages(svc *ec2.EC2, imageIIDs []*irs.IID, owners []*string) (*ec2.DescribeImagesOutput, error) {
	input := &ec2.DescribeImagesInput{}

	var imageIds []*string

	if imageIIDs != nil {
		for _, imageIID := range imageIIDs {
			imageIds = append(imageIds, aws.String(imageIID.SystemId))
		}
		input.ImageIds = imageIds
	}

	// ExecutableUser : 공유 받은 이미지인가? self, userid 지정시 조회 결과 '0'
	//request.ExecutableUsers.Add("all");
	//request.Owners.Add("amazon");

	//if executableBy != nil {
	//	input.ExecutableUsers = executableBy
	//}
	//input.ExecutableUsers = []*string{aws.String("0508-6470-2683")}	// wrong
	//input.ExecutableUsers = []*string{aws.String("050864702683")}// 0
	//input.ExecutableUsers = []*string{aws.String("all")}// 전체 : 56551개
	//input.ExecutableUsers = []*string{aws.String("self")} // 0

	// ExecutableUsers = all, owner = amazon => 10061
	//input.ExecutableUsers = []*string{aws.String("all")}// all image
	//input.Owners = []*string{aws.String("amazon")}

	// ExecutableUsers = all, 특정 유저 id
	//input.Owners = []*string{aws.String("013907871322")} // 270   suse linux 소유한 public image
	//input.Owners = []*string{aws.String("801119661308")} //1186  microsoft 가 소유한 public image

	// 소유한 갯수 : self로 하거나 12자리 숫자인 userid를 넣거나.
	//input.Owners = []*string{aws.String("self")}
	//input.Owners = []*string{aws.String("050864702683")}	// self 와 소유자 계정ID가 같은 결과. 그러므로 self 사용

	input.Owners = owners

	callogger := call.GetLogger("HISCALL")
	callLogInfo := call.CLOUDLOGSCHEMA{
		CloudOS:      call.AWS,
		ResourceType: call.VMIMAGE,
		CloudOSAPI:   "DescribeImages",
		ElapsedTime:  "",
		ErrorMSG:     "",
	}

	callLogStart := call.Start()

	result, err := svc.DescribeImages(input)

	callLogInfo.ElapsedTime = call.Elapsed(callLogStart)

	if err != nil {
		if aerr, ok := err.(awserr.Error); ok {
			switch aerr.Code() {
			default:
				fmt.Println(aerr.Error())
			}
		} else {
			// Print the error, cast err to awserr.Error to get the Code and
			// Message from an error.
			fmt.Println(err.Error())
		}
	}

	callogger.Info(call.String(callLogInfo))

	return result, err
}

func DescribeImageById(svc *ec2.EC2, imageIID *irs.IID, owners []*string) (*ec2.Image, error) {
	var imageIIDs []*irs.IID
	var iid irs.IID

	if *imageIID == iid {
		return nil, errors.New("imageID is empty.")
	}

	imageIIDs = append(imageIIDs, imageIID)

	result, err := DescribeImages(svc, imageIIDs, owners)
	if err != nil {
		if aerr, ok := err.(awserr.Error); ok {
			switch aerr.Code() {
			default:
				fmt.Println(aerr.Error())
			}
		} else {
			// Print the error, cast err to awserr.Error to get the Code and
			// Message from an error.
			fmt.Println(err.Error())
		}
	}

	if result.Images == nil || len(result.Images) == 0 {
		return nil, awserr.New("404", "["+imageIID.SystemId+"] Image Not Found", nil)
	}
	resultImage := result.Images[0]
	return resultImage, err
}

// Image 정보에서 image size(GB) return
func GetImageSizeFromEc2Image(ec2Image *ec2.Image) (int64, error) {
	if !reflect.ValueOf(ec2Image.BlockDeviceMappings).IsNil() {
		if !reflect.ValueOf(ec2Image.BlockDeviceMappings[0].Ebs).IsNil() {
			isize := aws.Int64(*ec2Image.BlockDeviceMappings[0].Ebs.VolumeSize)
			return *isize, nil
		} else {
			cblogger.Error("Ebs information not found in BlockDeviceMappings.")
			return -1, errors.New("Ebs information not found in BlockDeviceMappings.")
		}
	} else {
		cblogger.Error("BlockDeviceMappings information not found.")
		return -1, errors.New("BlockDeviceMappings information not found.")
	}
}

// Image 정보에서 Snapshot Id return
func GetSnapshotIdFromEc2Image(ec2Image *ec2.Image) (string, error) {
	if !reflect.ValueOf(ec2Image.BlockDeviceMappings).IsNil() {
		if !reflect.ValueOf(ec2Image.BlockDeviceMappings[0].Ebs).IsNil() {
			snapshotId := *ec2Image.BlockDeviceMappings[0].Ebs.SnapshotId
			return snapshotId, nil
		} else {
			cblogger.Error("Ebs information not found in BlockDeviceMappings.")
			return "", errors.New("Ebs information not found in BlockDeviceMappings.")
		}
	} else {
		cblogger.Error("BlockDeviceMappings information not found.")
		return "", errors.New("BlockDeviceMappings information not found.")
	}
}

// Image 정보에서 osType return
func GetOsTypeFromEc2Image(ec2Image *ec2.Image) string {
	var guestOS string
	//주로 윈도우즈는 Platform 정보가 존재하며 리눅스 계열은 PlatformDetails만 존재하는 듯. - "Linux/UNIX"
	//윈도우즈 계열은 PlatformDetails에는 "Windows with SQL Server Standard"처럼 SQL정보도 포함되어있음.
	if !reflect.ValueOf(ec2Image.Platform).IsNil() {
		cblogger.Info("guestOS =", *ec2Image.Platform)
		guestOS = *ec2Image.Platform //Linux/UNIX

	} else {
		// Platform 정보가 없는 경우 PlatformDetails 정보가 존재하면 PlatformDetails 값을 이용함.
		if !reflect.ValueOf(ec2Image.PlatformDetails).IsNil() {
			guestOS = *ec2Image.PlatformDetails //Linux/UNIX
		}
	}
	return guestOS
}

// ---------------- MyImage Area end ---------------//

// ---------------- EBS Snapshot area begin --------//
//func DescribeSnapshots(svc *ec2.EC2, snapshotIIDs []*irs.IID) (*ec2.DescribeSnapshotsOutput, error) {
//	input := &ec2.DescribeSnapshotsInput{
//		//Filters: []*ec2.Filter{
//		//	{
//		//		Name:   aws.String("instance-state-name"),
//		//		Values: []*string{aws.String("running"), aws.String("pending")},
//		//	},
//		//},
//	}
//
//	var snapshotIds []*string
//
//	if snapshotIIDs != nil {
//		for _, snapshotId := range snapshotIIDs {
//			snapshotIds = append(snapshotIds, aws.String(snapshotId.SystemId))
//		}
//		input.SnapshotIds = snapshotIds
//	}
//	//fmt.Println("sign name " + svc.Client.SigningName)// ec2
//
//	//input.OwnerIds = []*string{aws.String("050864702683")}
//	input.OwnerIds = []*string{aws.String("self")}
//
//	result, err := svc.DescribeSnapshots(input)
//	if err != nil {
//		if aerr, ok := err.(awserr.Error); ok {
//			switch aerr.Code() {
//			default:
//				fmt.Println(aerr.Error())
//			}
//		} else {
//			// Print the error, cast err to awserr.Error to get the Code and
//			// Message from an error.
//			fmt.Println(err.Error())
//		}
//	}
//	spew.Dump(result)
//	return result, err
//}
//func DescribeSnapshotById(svc *ec2.EC2, snapshotIID *irs.IID) (*ec2.Snapshot, error) {
//	var snapshotIIDs []*irs.IID
//	var iid irs.IID
//
//	if *snapshotIID == iid {
//		return nil, errors.New("snapshot ID is empty.)")
//	}
//
//	snapshotIIDs = append(snapshotIIDs, snapshotIID)
//
//	result, err := DescribeSnapshots(svc, snapshotIIDs)
//	if err != nil {
//		if aerr, ok := err.(awserr.Error); ok {
//			switch aerr.Code() {
//			default:
//				fmt.Println(aerr.Error())
//			}
//		} else {
//			// Print the error, cast err to awserr.Error to get the Code and
//			// Message from an error.
//			fmt.Println(err.Error())
//		}
//		return nil, err
//	}
//
//	resultSnapshot := result.Snapshots[0]
//	return resultSnapshot, err
//}

// ---------------- EBS Snapshot area end ----------//<|MERGE_RESOLUTION|>--- conflicted
+++ resolved
@@ -71,11 +71,9 @@
 	}
 
 	if len(result.Reservations) < 1 || len(result.Reservations[0].Instances) < 1 {
-<<<<<<< HEAD
-		return nil, errors.New("instance not found.")
-=======
+
 		return nil, errors.New(vmIID.SystemId + " instance not found.")
->>>>>>> 534efe78
+
 	}
 	instance := result.Reservations[0].Instances[0]
 	return instance, err
