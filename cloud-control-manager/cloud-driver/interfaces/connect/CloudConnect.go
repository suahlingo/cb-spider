// Proof of Concepts of CB-Spider.
// The CB-Spider is a sub-Framework of the Cloud-Barista Multi-Cloud Project.
// The CB-Spider Mission is to connect all the clouds with a single interface.
//
//      * Cloud-Barista: https://github.com/cloud-barista
//
// This is Connection interfaces of Cloud Driver.
//
// by CB-Spider Team, 2019.06.

package connect

import (
	irs "github.com/cloud-barista/cb-spider/cloud-control-manager/cloud-driver/interfaces/resources"
)

type CloudConnection interface {
	CreateImageHandler() (irs.ImageHandler, error)
	CreateVMSpecHandler() (irs.VMSpecHandler, error)

	CreateVPCHandler() (irs.VPCHandler, error)

	CreateSecurityHandler() (irs.SecurityHandler, error)
	CreateKeyPairHandler() (irs.KeyPairHandler, error)
	CreateVMHandler() (irs.VMHandler, error)

	CreateNLBHandler() (irs.NLBHandler, error)
	CreateDiskHandler() (irs.DiskHandler, error)
	CreateMyImageHandler() (irs.MyImageHandler, error)
<<<<<<< HEAD
=======

	CreateClusterHandler() (irs.ClusterHandler, error)
>>>>>>> c2f8dd61

	IsConnected() (bool, error)
	Close() error
}<|MERGE_RESOLUTION|>--- conflicted
+++ resolved
@@ -27,11 +27,8 @@
 	CreateNLBHandler() (irs.NLBHandler, error)
 	CreateDiskHandler() (irs.DiskHandler, error)
 	CreateMyImageHandler() (irs.MyImageHandler, error)
-<<<<<<< HEAD
-=======
 
 	CreateClusterHandler() (irs.ClusterHandler, error)
->>>>>>> c2f8dd61
 
 	IsConnected() (bool, error)
 	Close() error
