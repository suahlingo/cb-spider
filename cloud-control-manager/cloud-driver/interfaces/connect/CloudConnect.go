--- conflicted
+++ resolved
@@ -27,11 +27,8 @@
 	CreateNLBHandler() (irs.NLBHandler, error)
 	CreateDiskHandler() (irs.DiskHandler, error)
 	CreateMyImageHandler() (irs.MyImageHandler, error)
-<<<<<<< HEAD
-=======
 
 	CreateClusterHandler() (irs.ClusterHandler, error)
->>>>>>> deaeb6cc
 
 	IsConnected() (bool, error)
 	Close() error
