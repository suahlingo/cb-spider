--- conflicted
+++ resolved
@@ -25,15 +25,9 @@
 	PublicIPHandler bool // support: true, do not support: false
 	VMHandler       bool // support: true, do not support: false
 	VMSpecHandler   bool // support: true, do not support: false
-<<<<<<< HEAD
-	DiskHandler		bool // support: true, do not support: false
-	MyImageHandler	bool // support: true, do not support: false
-	ClusterHandler	bool // support: true, do not support: false
-=======
 	DiskHandler     bool // support: true, do not support: false
 	MyIamgeHandler  bool // support: true, do not support: false
 	ClusterHandler  bool // support: true, do not support: false
->>>>>>> 5cebb370
 
 	FIXED_SUBNET_CIDR bool // support: true, do not support: false
 	VPC_CIDR          bool // support: true, do not support: false
