// Cloud Driver Interface of CB-Spider.
// The CB-Spider is a sub-Framework of the Cloud-Barista Multi-Cloud Project.
// The CB-Spider Mission is to connect all the clouds with a single interface.
//
//      * Cloud-Barista: https://github.com/cloud-barista
//
// This is Resouces interfaces of Cloud Driver.
//
// by CB-Spider Team, 2022.05.

package resources

import "time"

//-------- Info Structure
type NLBInfo struct {
	IId		IID 	// {NameId, SystemId}
	VpcIID		IID	// {NameId, SystemId}

	Type		string	// PUBLIC(V) | INTERNAL
	Scope		string	// REGION(V) | GLOBAL

	//------ Frontend
	Listener	ListenerInfo

	//------ Backend
	VMGroup		VMGroupInfo
	HealthChecker	HealthCheckerInfo

	CreatedTime	time.Time
	KeyValueList []KeyValue
}

type ListenerInfo struct {
	Protocol	string	// TCP|UDP
	IP		string	// Auto Generated and attached
	Port		string	// 1-65535
	DNSName		string	// Optional, Auto Generated and attached

	CspID		string	// Optional, May be Used by Driver.
	KeyValueList []KeyValue
}

type VMGroupInfo struct {
        Protocol        string	// TCP|UDP|HTTP|HTTPS
        Port            string	// 1-65535
	VMs		*[]IID

	CspID		string	// Optional, May be Used by Driver.
        KeyValueList []KeyValue
}

type HealthCheckerInfo struct {
	Protocol	string	// TCP|HTTP|HTTPS
	Port		string	// Listener Port or 1-65535
	Interval	int	// secs, Interval time between health checks.
	Timeout		int	// secs, Waiting time to decide an unhealthy VM when no response.
	Threshold	int	// num, The number of continuous health checks to change the VM status.

        KeyValueList	[]KeyValue
}

type HealthInfo struct {
	AllVMs		*[]IID
	HealthyVMs	*[]IID
	UnHealthyVMs	*[]IID
}

//-------- API
type NLBHandler interface {

	//------ NLB Management
	CreateNLB(nlbReqInfo NLBInfo) (NLBInfo, error)
	ListNLB() ([]*NLBInfo, error)
	GetNLB(nlbIID IID) (NLBInfo, error)
	DeleteNLB(nlbIID IID) (bool, error)

	//------ Frontend Control
<<<<<<< HEAD
	ChangeListener(nlbIID IID, listener ListenerInfo) (NLBInfo, error)

	//------ Backend Control
	ChangeVMGroupInfo(nlbIID IID, vmGroup VMGroupInfo) (error)
	AddVMs(nlbIID IID, vmIIDs *[]IID) (NLBInfo, error)
	RemoveVMs(nlbIID IID, vmIIDs *[]IID) (bool, error)
	GetVMGroupHealthInfo(nlbIID IID) (HealthInfo, error)
	ChangeHealthCheckerInfo(nlbIID IID, healthChecker HealthCheckerInfo) (error)
=======
	ChangeListener(nlbIID IID, listener ListenerInfo) (ListenerInfo, error)

	//------ Backend Control
	ChangeVMGroupInfo(nlbIID IID, vmGroup VMGroupInfo) (VMGroupInfo, error)
	AddVMs(nlbIID IID, vmIIDs *[]IID) (VMGroupInfo, error)
	RemoveVMs(nlbIID IID, vmIIDs *[]IID) (bool, error)
	GetVMGroupHealthInfo(nlbIID IID) (HealthInfo, error)
	ChangeHealthCheckerInfo(nlbIID IID, healthChecker HealthCheckerInfo) (HealthCheckerInfo, error)
>>>>>>> 049b2889
}<|MERGE_RESOLUTION|>--- conflicted
+++ resolved
@@ -76,16 +76,6 @@
 	DeleteNLB(nlbIID IID) (bool, error)
 
 	//------ Frontend Control
-<<<<<<< HEAD
-	ChangeListener(nlbIID IID, listener ListenerInfo) (NLBInfo, error)
-
-	//------ Backend Control
-	ChangeVMGroupInfo(nlbIID IID, vmGroup VMGroupInfo) (error)
-	AddVMs(nlbIID IID, vmIIDs *[]IID) (NLBInfo, error)
-	RemoveVMs(nlbIID IID, vmIIDs *[]IID) (bool, error)
-	GetVMGroupHealthInfo(nlbIID IID) (HealthInfo, error)
-	ChangeHealthCheckerInfo(nlbIID IID, healthChecker HealthCheckerInfo) (error)
-=======
 	ChangeListener(nlbIID IID, listener ListenerInfo) (ListenerInfo, error)
 
 	//------ Backend Control
@@ -94,5 +84,4 @@
 	RemoveVMs(nlbIID IID, vmIIDs *[]IID) (bool, error)
 	GetVMGroupHealthInfo(nlbIID IID) (HealthInfo, error)
 	ChangeHealthCheckerInfo(nlbIID IID, healthChecker HealthCheckerInfo) (HealthCheckerInfo, error)
->>>>>>> 049b2889
 }